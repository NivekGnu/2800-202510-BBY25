--- conflicted
+++ resolved
@@ -383,35 +383,17 @@
     return res.status(400).send("No image uploaded. <a href='/createPost'>Try again</a>");
   }
 
-<<<<<<< HEAD
-  const { produce, quantity, price, description, location, latitude, longitude } = req.body;
-=======
-  const { category, produce, quantity, price, description } = req.body;
+  const { produce, quantity, price, description } = req.body;
   // Basic validation for other fields (Joi could be used here too for more robustness)
->>>>>>> 17c39fe3
   if (!produce || !quantity || !price) {
     return res.status(400).send("Missing required fields (produce, quantity, price). <a href='/createPost'>Try again</a>");
   }
 
   try {
-<<<<<<< HEAD
     const fullBuffer = await sharp(req.file.buffer).resize({ width: 1080, withoutEnlargement: true }).jpeg({ quality: 80 }).toBuffer();
     const thumbBuffer = await sharp(req.file.buffer).resize({ width: 400, withoutEnlargement: true }).jpeg({ quality: 70 }).toBuffer();
 
-    const newPosting = {
-=======
-    const fullBuffer = await sharp(req.file.buffer)
-      .resize({ width: 1080, withoutEnlargement: true })
-      .jpeg({ quality: 80, progressive: true })
-      .toBuffer();
-    const thumbBuffer = await sharp(req.file.buffer)
-      .resize({ width: 400, withoutEnlargement: true })
-      .jpeg({ quality: 70 })
-      .toBuffer();
-
     await postingCollection.insertOne({
-      category,
->>>>>>> 17c39fe3
       produce,
       quantity: parseInt(quantity, 10),
       price: parseFloat(price),
