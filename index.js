require("dotenv").config();

const express = require("express");
const session = require("express-session");
const MongoStore = require("connect-mongo");
const bcrypt = require("bcrypt");
const multer = require("multer");
const sharp = require("sharp");
const Joi = require("joi");
const { ObjectId } = require("mongodb");
const http = require("http");
const { Server } = require("socket.io");
const stripe = require('stripe')(process.env.STRIPE_SECRET_KEY);
const LIVE_DOMAIN = process.env.LIVE_DOMAIN || 'http://localhost:3000';

const saltRounds = 12;
const app = express();
const server = http.createServer(app);
const io = new Server(server, {
  cors: {
    origin: "*",
    methods: ["GET", "POST"],
  },
});

const { GoogleGenerativeAI } = require('@google/generative-ai');

const expireTime = 1 * 60 * 60 * 1000;
const port = process.env.PORT || 3000;

const mongodb_host = process.env.MONGODB_HOST;
const mongodb_user = process.env.MONGODB_USER;
const mongodb_password = process.env.MONGODB_PASSWORD;
const mongodb_db = process.env.MONGODB_DB;
const mongodb_session_secret = process.env.MONGODB_SESSION_SECRET;
const node_session_secret = process.env.NODE_SESSION_SECRET;

// Initialize Gemini only if API key is present
let google_gemini, geminiModel;
if (process.env.GEMINI_API_KEY) {
  google_gemini = new GoogleGenerativeAI(process.env.GEMINI_API_KEY);
  geminiModel = google_gemini.getGenerativeModel({ model: "gemini-1.5-flash" }); // Updated model
} else {
  console.warn("GEMINI_API_KEY not found. AI features will be disabled.");
}

var { database } = require("./databaseConnection");

const upload = multer({
  storage: multer.memoryStorage(),
  limits: { filesize: 5 * 1024 * 1024 },
});

const userCollection = database.db(mongodb_db).collection("users");
const postingCollection = database.db(mongodb_db).collection("posting");
const chatMessageCollection = database.db(mongodb_db).collection("chatMessages");
const transactionCollection = database.db(mongodb_db).collection("transactions");


var mongoStore = MongoStore.create({
  mongoUrl: `mongodb+srv://${mongodb_user}:${mongodb_password}@${mongodb_host}/sessions`,
  crypto: {
    secret: mongodb_session_secret,
  },
});

const sessionMiddleware = session({
  secret: node_session_secret,
  store: mongoStore,
  saveUninitialized: false,
  resave: true,
  cookie: { maxAge: expireTime },
});
app.use(sessionMiddleware);

io.use((socket, next) => {
  sessionMiddleware(socket.request, {}, next);
});

app.post('/webhook', express.raw({ type: 'application/json' }), async (req, res) => {
    try {
        const signature = req.headers['stripe-signature'];
        let event = stripe.webhooks.constructEvent(
            req.body, signature, process.env.STRIPE_WEBHOOK_SECRET
        );

        if (event.type === 'checkout.session.completed') {
            const session = event.data.object;
            await transactionCollection.insertOne({
                buyerId: new ObjectId(session.metadata.buyerId),
                sellerId: new ObjectId(session.metadata.sellerId),
                transactionId: session.payment_intent,
                amount: session.amount_total / 100,
                currency: session.currency,
                items: JSON.parse(session.metadata.cartItems || '[]'), // Store items
                createdAt: new Date(session.created * 1000),
            });
            console.log('Transaction recorded for checkout session:', session.id);
        }
        res.sendStatus(200);
    } catch (err) {
        console.error('Error in Stripe webhook:', err.message);
        res.status(400).send(`Webhook Error: ${err.message}`);
    }
});

app.use(express.urlencoded({ extended: false }));
app.use(express.json());
app.use(express.static(__dirname + "/public"));
app.set("view engine", "ejs");

app.use((req, res, next) => {
  res.locals.session = req.session;
  next();
});

// --- ROUTES ---

app.get('/', async (req, res) => {
  if (req.session.authenticated) {
    if (req.session.role === 'seller') {
      const docs = await postingCollection
        .find({ sellerId: new ObjectId(req.session.userId) })
        .sort({ createdAt: -1 })
        .toArray();

      const postings = docs.map(doc => ({
        _id: doc._id.toString(), // Ensure _id is passed for edit/delete links
        produce: doc.produce,
        quantity: doc.quantity,
        price: doc.price,
        description: doc.description,
        createdAt: doc.createdAt,
        imageSrc: doc.image && doc.image.data ? `data:${doc.image.contentType};base64,${doc.image.data.toString('base64')}` : '/img/placeholder-large.png',
        thumbSrc: doc.thumbnail && doc.thumbnail.data ? `data:${doc.thumbnail.contentType};base64,${doc.thumbnail.data.toString('base64')}` : '/img/placeholder-thumb.png',
      }));

      res.render("sellerHome", {
        title: 'My Postings',
        postings: postings,
        mapboxToken: process.env.MAPBOX_API_TOKEN
      });
    } else if (req.session.role === 'buyer') {
      // 1) Load all distinct categories for the dropdown
      const categories = await postingCollection.distinct('category');

      // 2) Read the selected category from ?category=… (defaults to “all”)
      const selectedCategory = req.query.category || '';

      let docs = await postingCollection
        .find({}) // Find all posts for buyers
        .sort({ createdAt: -1 })
        .toArray();
      if(selectedCategory) 
      {
        docs = docs.filter(doc => doc.category === selectedCategory);
      }

      // Map the selected posts to the view
      const postings = docs.map(doc => ({
        _id: doc._id.toString(), 
        produce: doc.produce,
        quantity: doc.quantity,
        price: doc.price,
        description: doc.description,
        createdAt: doc.createdAt,
        imageSrc: doc.image && doc.image.data ? `data:${doc.image.contentType};base64,${doc.image.data.toString('base64')}` : '/img/placeholder-large.png',
        thumbSrc: doc.thumbnail && doc.thumbnail.data ? `data:${doc.thumbnail.contentType};base64,${doc.thumbnail.data.toString('base64')}` : '/img/placeholder-thumb.png',
      }));

      res.render("buyerHome", {
        title: "Buyer Home Page",
        mapboxToken: process.env.MAPBOX_API_TOKEN,
        postings: postings,
        categories: categories,
        selectedCategory: selectedCategory
      });
    } else {
      res.redirect("/login");
    }
  } else {
    res.render("landing", { title: "Landing" });
  }
});

app.post('/api/gemini', async (req, res) => {
  if (!geminiModel) {
    return res.status(503).json({ error: 'AI service is currently unavailable.' });
  }
  try {
    const prompt = req.body.prompt;
    if (!prompt) return res.status(400).json({ error: 'Missing prompt' });

    const result = await geminiModel.generateContent(prompt);
    const response = await result.response;
    const text = response.text();

    return res.json({ text });
  } catch (err) {
    console.error("Gemini error:", err);
    res.status(500).json({ error: 'Gemini API call failed.' });
  }
});

app.get("/signup", (req, res) => {
  res.render("signup", { title: "Sign Up", mapboxToken: process.env.MAPBOX_API_TOKEN });
});

app.get("/login", (req, res) => {
  const error = req.session.error;
  delete req.session.error;
  res.render("login", { title: "Log in", error: error });
});

app.post("/loginSubmit", async (req, res) => {
  const { email, password } = req.body;
  const schema = Joi.object({
    email: Joi.string().email().required(),
    password: Joi.string().max(20).required(),
  });

  const validationResult = schema.validate({ email, password }, { abortEarly: false });
  if (validationResult.error) {
    const fields = validationResult.error.details.map((d) => d.context.key);
    const uniqueFields = Array.from(new Set(fields));
    const errorMessages = uniqueFields.map((f) => `${f} is invalid or missing.`).join(" ");
    req.session.error = errorMessages;
    return res.redirect("/login");
  }

  try {
    const user = await userCollection.findOne({ email: email });
    if (!user) {
      req.session.error = "Invalid email or password.";
      return res.redirect("/login");
    }

    if (await bcrypt.compare(password, user.password)) {
      req.session.authenticated = true;
      req.session.email = user.email;
      req.session.firstName = user.firstName;
      req.session.lastName = user.lastName;
      req.session.role = user.role;
      req.session.userId = user._id.toString();
      req.session.cookie.maxAge = expireTime;

      console.log("Login successful for:", user.email);
      return res.redirect("/");
    } else {
      req.session.error = "Invalid email or password.";
      return res.redirect("/login");
    }
  } catch (error) {
    console.error("Login error:", error);
    req.session.error = "An error occurred during login. Please try again.";
    return res.redirect("/login");
  }
});

app.post("/signupSubmit", async (req, res) => {
  const { firstName, lastName, email, password, role, 'address address-search': address, city, province, postalCode } = req.body;
  const schema = Joi.object({
    firstName: Joi.string().alphanum().min(1).max(50).required(),
    lastName: Joi.string().alphanum().min(1).max(50).required(),
    email: Joi.string().email().required(),
    password: Joi.string().min(6).max(100).required(),
    role: Joi.string().valid("buyer", "seller").required(),
  });

  const { error } = schema.validate(
    { firstName, lastName, email, password, role },
    { abortEarly: false }
  );

  if (error) {
    return res.status(400).send(
        `${error.details.map(d => d.message).join('<br>')} <a href="/signup">Try again</a>`
    );
  }

  try {
    const emailExists = await userCollection.findOne({ email });
    if (emailExists) {
      return res.status(400).send(
        'Email already registered. <a href="/login">Login</a> or <a href="/signup">try another email</a>.'
      );
    }

    const hashedPassword = await bcrypt.hash(password, saltRounds);
    const newUserDocument = {
      firstName,
      lastName,
      email,
      password: hashedPassword,
      role,
      languages: role === "seller" ? [] : undefined,
      createdAt: new Date(),
      // Add fields for profile picture, location, coordinates if desired at signup
      // profilePictureUrl: '/img/default-pfp.png', // Example default
      // location: '',
      // coordinates: null,
    };

<<<<<<< HEAD
    if(newUser.role === "seller") {
      newUser.address = {address, city, province, postalCode}
    }

    const result = await userCollection.insertOne(newUser);
=======
    const result = await userCollection.insertOne(newUserDocument);
    const newUserId = result.insertedId;
>>>>>>> b72d0218

    req.session.authenticated = true;
    req.session.firstName = firstName;
    req.session.lastName = lastName;
    req.session.email = email;
    req.session.role = role;
    req.session.userId = newUserId.toString();
    req.session.cookie.maxAge = expireTime;

    console.log("Signup successful for:", email);

    if (role === "seller") {
        try {
            const account = await stripe.accounts.create({
                type: 'express',
                email: email,
                business_type: 'individual',
                capabilities: { transfers: { requested: true } }
            });

            await userCollection.updateOne(
                { _id: newUserId },
                { $set: { stripeAccountId: account.id } }
            );
             return res.redirect("/languages"); // Or redirect to Stripe onboarding if needed
        } catch (stripeError) {
            console.error("Stripe account creation/update error:", stripeError);
            // Decide how to handle this - maybe let user proceed but log error
            // Or show an error and ask to retry seller setup later
        }
    }
    return res.redirect("/");
  } catch (error) {
    console.error("Signup error:", error);
    return res.status(500).send("Error creating account. <a href='/signup'>Try again</a>");
  }
});

app.get("/languages", (req, res) => {
  if (!req.session.authenticated || req.session.role !== "seller") {
    return res.redirect("/");
  }
  res.render("languages", { title: "Select Languages" });
});

app.post("/languagesSubmit", async (req, res) => {
  if (!req.session.authenticated || req.session.role !== "seller") {
    return res.redirect("/");
  }
  let languages = req.body.languages;
  if (!languages) languages = [];
  else if (!Array.isArray(languages)) languages = [languages];

  try {
    await userCollection.updateOne(
      { _id: new ObjectId(req.session.userId) },
      { $set: { languages: languages } }
    );
    console.log(`Languages updated for user ${req.session.userId}:`, languages);
    return res.redirect("/");
  } catch (error) {
    console.error("Error updating languages:", error);
    return res.status(500).send("Error updating languages. <a href='/languages'>Try again</a>");
  }
});

app.get("/logout", (req, res) => {
  const userEmail = req.session.email;
  req.session.destroy((err) => {
    if (err) {
      console.error("Session destruction error:", err);
      return res.status(500).send("Could not log out. Please try again.");
    }
    console.log("User logged out:", userEmail || "Unknown user");
    return res.redirect("/");
  });
});

app.get("/createPost", (req, res) => {
  if (!req.session.authenticated || req.session.role !== "seller") {
    return res.redirect("/login");
  }
  res.render("createPost", { title: "Create Post", listing: null });
});

app.post("/createPost", upload.single("image"), async (req, res) => {
  if (!req.session.authenticated || req.session.role !== "seller") {
    return res.status(403).redirect("/login");
  }
  if (!req.file) {
    return res.status(400).send("No image uploaded. <a href='/createPost'>Try again</a>");
  }

  const { produce, quantity, price, description } = req.body;
  // Basic validation for other fields (Joi could be used here too for more robustness)
  if (!produce || !quantity || !price) {
    return res.status(400).send("Missing required fields (produce, quantity, price). <a href='/createPost'>Try again</a>");
  }

  try {
    const fullBuffer = await sharp(req.file.buffer).resize({ width: 1080, withoutEnlargement: true }).jpeg({ quality: 80 }).toBuffer();
    const thumbBuffer = await sharp(req.file.buffer).resize({ width: 400, withoutEnlargement: true }).jpeg({ quality: 70 }).toBuffer();

    await postingCollection.insertOne({
      produce,
      quantity: parseInt(quantity, 10),
      price: parseFloat(price),
      description,
      image: { data: fullBuffer, contentType: "image/jpeg" },
      thumbnail: { data: thumbBuffer, contentType: "image/jpeg" },
      sellerId: new ObjectId(req.session.userId),
      createdAt: new Date(),
      location: location || null, // Store item's location string
    });
    if (latitude && longitude && !isNaN(parseFloat(latitude)) && !isNaN(parseFloat(longitude))) {
        newPosting.coordinates = {
            latitude: parseFloat(latitude),
            longitude: parseFloat(longitude)
        };
    }


    await postingCollection.insertOne(newPosting);
    console.log("New post created by:", req.session.email);
    return res.redirect("/");
  } catch (error) {
    console.error("Error creating post:", error);
    return res.status(500).send("Error processing your post. <a href='/createPost'>Try again</a>");
  }
});

app.get("/post/:id/edit", async (req, res) => {
  if (!req.session.authenticated || req.session.role !== "seller") return res.redirect("/login");
  const id = req.params.id;
  if (!ObjectId.isValid(id)) return res.status(400).send("Invalid post ID");

  const doc = await postingCollection.findOne({ _id: new ObjectId(id) });
  if (!doc || doc.sellerId.toString() !== req.session.userId) { // Ensure seller owns the post
    return res.status(404).send("Post not found or you do not have permission to edit it.");
  }

  const currentPost = {
    id: doc._id.toString(),
    category: doc.category,
    produce: doc.produce,
    quantity: doc.quantity,
    price: doc.price,
    description: doc.description,
    location: doc.location || "",
    latitude: doc.coordinates ? doc.coordinates.latitude : "",
    longitude: doc.coordinates ? doc.coordinates.longitude : "",
    imageUrl: doc.image && doc.image.data ? `data:${doc.image.contentType};base64,${doc.image.data.toString("base64")}` : '/img/placeholder-large.png'
  };
  res.render("editPost", { title: "Edit Post", currentPost });
});

app.post("/post/:id/edit", upload.single("image"), async (req, res) => {
  if (!req.session.authenticated || req.session.role !== "seller") return res.redirect("/login");
  const id = req.params.id;
  if (!ObjectId.isValid(id)) return res.status(400).send("Invalid post ID");

  const { produce, quantity, price, description, location, latitude, longitude } = req.body;
  const updateDoc = {
    $set: {
      category,
      produce,
      quantity: parseInt(quantity, 10),
      price: parseFloat(price),
      description,
      location: location || null,
    }
  };

  if (latitude && longitude && !isNaN(parseFloat(latitude)) && !isNaN(parseFloat(longitude))) {
    updateDoc.$set.coordinates = {
        latitude: parseFloat(latitude),
        longitude: parseFloat(longitude)
    };
  } else {
    updateDoc.$unset = { coordinates: "" }; // Remove coordinates if not provided or invalid
  }

  if (req.file) {
    const fullBuffer = await sharp(req.file.buffer).resize({ width: 1080, withoutEnlargement: true }).jpeg({ quality: 80 }).toBuffer();
    const thumbBuffer = await sharp(req.file.buffer).resize({ width: 400, withoutEnlargement: true }).jpeg({ quality: 70 }).toBuffer();
    updateDoc.$set.image = { data: fullBuffer, contentType: "image/jpeg" };
    updateDoc.$set.thumbnail = { data: thumbBuffer, contentType: "image/jpeg" };
  }

  // Ensure seller can only update their own posts
  const result = await postingCollection.updateOne(
    { _id: new ObjectId(id), sellerId: new ObjectId(req.session.userId) },
    updateDoc
  );

  if (result.matchedCount === 0) {
    return res.status(403).send("Could not update post. It may not exist or you don't have permission.");
  }
  res.redirect("/");
});

// --- CHAT ROUTES (Simplified for brevity, assuming they are mostly working) ---
app.get("/chat", async (req, res) => {
  if (!req.session.authenticated) return res.redirect("/login");
  const currentUserId = req.session.userId;
  const otherUserIdString = req.query.with;

  if (!otherUserIdString || !ObjectId.isValid(otherUserIdString) || currentUserId === otherUserIdString) {
    return res.status(400).render("errorPage", { title: "Chat Error", errorMessage: "Invalid chat parameters." });
  }
  try {
    const otherUser = await userCollection.findOne({ _id: new ObjectId(otherUserIdString) }, { projection: { firstName: 1, lastName: 1 } });
    if (!otherUser) return res.status(404).render("errorPage", { title: "Chat Error", errorMessage: "Chat partner not found." });

    const ids = [currentUserId, otherUserIdString].sort();
    const chatId = ids.join("-");
    res.render("chat", {
      title: `Chat with ${otherUser.firstName}`, currentUserId, currentUserFirstName: req.session.firstName,
      otherUserId: otherUserIdString, otherUserName: `${otherUser.firstName} ${otherUser.lastName || ""}`.trim(), chatId,
    });
  } catch (error) {
    console.error("GET /chat error:", error);
    res.status(500).render("errorPage", { title: "Server Error", errorMessage: "Error loading chat." });
  }
});

app.get("/api/chat/:chatId/messages", async (req, res) => {
  if (!req.session.authenticated) return res.status(401).json({ error: "Unauthorized" });
  try {
    const { chatId } = req.params;
    const [user1, user2] = chatId.split("-");
    if (user1 !== req.session.userId && user2 !== req.session.userId) return res.status(403).json({ error: "Forbidden" });

    const messagesFromDb = await chatMessageCollection.find({ chatId }).sort({ timestamp: 1 }).toArray();
    const messages = messagesFromDb.map(msg => ({
      ...msg,
      _id: msg._id.toString(), senderId: msg.senderId.toString(), receiverId: msg.receiverId.toString(),
      ...(msg.messageType === "image" && msg.image?.data && { imageDataUri: `data:${msg.image.contentType};base64,${msg.image.data.toString("base64")}`}),
    }));
    res.json(messages);
  } catch (error) {
    console.error("Error fetching chat messages:", error);
    res.status(500).json({ error: "Server error fetching messages." });
  }
});

app.post("/api/chat/messages", async (req, res) => {
  if (!req.session.authenticated) return res.status(401).json({ error: "Unauthorized" });
  try {
    const { chatId, senderId, receiverId, messageText } = req.body;
    if (senderId !== req.session.userId) return res.status(403).json({ error: "Mismatched sender." });
    // Basic validation (add more as needed)
    if (!chatId || !receiverId || !messageText) return res.status(400).json({ error: "Missing fields." });

    const newMessageDocument = {
      chatId, senderId: new ObjectId(senderId), receiverId: new ObjectId(receiverId),
      messageText: messageText.trim(), messageType: "text", timestamp: new Date(),
    };
    const result = await chatMessageCollection.insertOne(newMessageDocument);
    const savedMessage = { ...newMessageDocument, _id: result.insertedId.toString(), senderId: senderId, receiverId: receiverId };
    io.to(chatId).emit("newMessage", savedMessage);
    res.status(201).json(savedMessage);
  } catch (error) {
    console.error("Error sending chat message:", error);
    res.status(500).json({ error: "Server error sending message." });
  }
});

app.post("/api/chat/messages/image", upload.single("chatImage"), async (req, res) => {
    if (!req.session.authenticated) return res.status(401).json({ error: "Unauthorized" });
    try {
        const { chatId, senderId, receiverId, caption } = req.body;
        if (!req.file) return res.status(400).json({ error: "No image file uploaded." });
        if (senderId !== req.session.userId) return res.status(403).json({ error: "Mismatched sender." });
         if (!chatId || !receiverId ) return res.status(400).json({ error: "Missing fields." });


        const imageBuffer = await sharp(req.file.buffer).resize({ width: 800, withoutEnlargement: true }).jpeg({ quality: 75 }).toBuffer();
        const newMessageDocument = {
            chatId, senderId: new ObjectId(senderId), receiverId: new ObjectId(receiverId),
            messageText: caption || "", image: { data: imageBuffer, contentType: "image/jpeg" },
            messageType: "image", timestamp: new Date(),
        };
        const result = await chatMessageCollection.insertOne(newMessageDocument);
        const savedMessage = {
             _id: result.insertedId.toString(), chatId, senderId, receiverId, messageType: "image", timestamp: newMessageDocument.timestamp, messageText: newMessageDocument.messageText,
            imageDataUri: `data:image/jpeg;base64,${imageBuffer.toString("base64")}`,
        };
        io.to(chatId).emit("newMessage", savedMessage);
        res.status(201).json(savedMessage);
    } catch (error) {
        console.error("Error sending image message:", error);
        res.status(500).json({ error: "Server error sending image." });
    }
});


// --- VIEWPAGE, CART, CHECKOUT ---
app.get('/viewpage', async (req, res) => {
  if (!req.session.authenticated) {
    return res.redirect('/login');
  }

  const postIdString = req.query.postId;

  if (!postIdString || !ObjectId.isValid(postIdString)) {
    return res.status(400).render("errorPage", { title: "Error", errorMessage: "Invalid or missing post ID." });
  }

  try {
    const post = await postingCollection.findOne({ _id: new ObjectId(postIdString) });
    if (!post) {
      return res.status(404).render("404", { title: "Post Not Found" });
    }

    let sellerDetails = null;
    if (post.sellerId && ObjectId.isValid(post.sellerId)) {
      sellerDetails = await userCollection.findOne(
        { _id: new ObjectId(post.sellerId) },
        { projection: { firstName: 1, lastName: 1, profilePictureUrl: 1, location: 1, coordinates: 1, _id: 1 /* Need _id for chat link */ } }
      );
    }

    const postForTemplate = {
      _id: post._id.toString(),
      produce: post.produce,
      quantity: post.quantity,
      price: post.price,
      description: post.description,
      createdAt: post.createdAt,
      imageSrc: post.image && post.image.data ? `data:${post.image.contentType};base64,${post.image.data.toString('base64')}` : '/img/placeholder-large.png',
      location: post.location, // Item's specific location string
      coordinates: post.coordinates, // Item's specific coordinates
      seller: sellerDetails // This will contain seller's _id, firstName, etc. or be null
    };

    res.render("viewpage", {
      title: `${post.produce || 'View Post'}`,
      post: postForTemplate,
      mapboxToken: process.env.MAPBOX_API_TOKEN,
    });

  } catch (error) {
    console.error("Error fetching post for viewpage:", error);
    res.status(500).render("errorPage", { title: "Server Error", errorMessage: "Could not load the post details." });
  }
});

app.get('/cart', (req,res) => {
    if (req.session.authenticated && req.session.role === 'buyer') {
        // Here you might fetch cart items from session or database if you persist them
        // For now, just rendering the page. Cart logic is client-side in this example.
        res.render("cart", { title: "Cart"});
    } else {
        res.redirect("/");
    }
});

app.post('/checkout', async (req, res) => {
    if (!req.session.authenticated || req.session.role !== 'buyer') {
        return res.status(403).json({ error: 'Unauthorized' });
    }
    const { sellerId, cartItems } = req.body;
    if (!sellerId || !cartItems || !Array.isArray(cartItems) || cartItems.length === 0) {
        return res.status(400).json({ error: 'Invalid checkout data' });
    }

    try {
        const seller = await userCollection.findOne({ _id: new ObjectId(sellerId) });
        if (!seller || !seller.stripeAccountId) {
            return res.status(400).json({ error: 'Seller not configured for payments' });
        }

        const line_items = cartItems.map(item => ({
            price_data: {
                currency: 'cad',
                product_data: { name: item.produce, images: [item.imageSrc] }, // Assuming imageSrc is available and a public URL or data URI
                unit_amount: Math.round(parseFloat(item.price) * 100),
            },
            quantity: parseInt(item.quantity, 10),
        }));

        // Calculate application fee (e.g., 5%)
        const subtotal = line_items.reduce((sum, item) => sum + (item.price_data.unit_amount * item.quantity), 0);
        const application_fee_amount = Math.round(subtotal * 0.05); // 5% platform fee

        const checkoutSession = await stripe.checkout.sessions.create({
            payment_method_types: ['card'],
            line_items,
            mode: 'payment',
            payment_intent_data: {
                application_fee_amount: application_fee_amount, // Platform fee
                transfer_data: { destination: seller.stripeAccountId },
            },
            success_url: `${LIVE_DOMAIN}/checkout/success?session_id={CHECKOUT_SESSION_ID}`,
            cancel_url: `${LIVE_DOMAIN}/cart`, // Redirect back to cart on cancel
            metadata: {
                buyerId: req.session.userId,
                sellerId: sellerId,
                cartItems: JSON.stringify(cartItems.map(i => ({produce: i.produce, quantity: i.quantity, price: i.price }))) // Store simplified cart items
            },
        });
        res.json({ url: checkoutSession.url });
    } catch (error) {
        console.error("Stripe checkout error:", error);
        res.status(500).json({ error: 'Failed to create checkout session' });
    }
});

app.get('/checkout/success', async (req, res) => {
    if (!req.session.authenticated) return res.redirect('/login');
    // You can optionally fetch the session to display more details
    // const sessionId = req.query.session_id;
    // const session = await stripe.checkout.sessions.retrieve(sessionId);
    res.render('checkoutSuccess', { title: 'Payment Successful' /*, session: session */});
});


// --- OTHER MISC ROUTES ---
app.get('/contact', (req, res) => { // Example, may not be used if chat is primary
  if (req.session.authenticated) {
    res.render("contact", { title: "Contact Page", firstName: req.session.firstName });
  } else {
    res.redirect('/login');
  }
});

<<<<<<< HEAD
// Map page route
app.get("/map", async (req, res) => {
  if (!req.session.authenticated) return res.redirect("/login");

  const sellers = await userCollection.find({ role: "seller" }).toArray();

  res.render("map", {
    title: "Map",
    mapboxToken: process.env.MAPBOX_API_TOKEN,
    sellers: sellers
  });
=======
app.get("/map", (req, res) => { // General map page, if needed
  if (!req.session.authenticated) return res.redirect("/login");
  res.render("map", { title: "Map", mapboxToken: process.env.MAPBOX_API_TOKEN });
>>>>>>> b72d0218
});

// --- SOCKET.IO ---
io.on("connection", (socket) => {
  const session = socket.request.session;
  if (!session || !session.authenticated) {
    socket.disconnect(true); return;
  }
  console.log(`User ${session.firstName} (${session.userId}) connected with socket ${socket.id}`);
  socket.on("joinChat", (chatId) => {
    if (chatId && typeof chatId === "string" && chatId.includes("-")) {
      socket.join(chatId);
      console.log(`Socket ${socket.id} (User: ${session.userId}) joined chat room: ${chatId}`);
    }
  });
  socket.on("disconnect", () => {
    console.log(`User disconnected: ${socket.id} (User: ${session.firstName || "Unknown"})`);
  });
});

// --- 404 AND ERROR HANDLER ---
app.use((req, res, next) => {
  res.status(404).render("404", { title: "Page Not Found" });
});

app.use((err, req, res, next) => {
  console.error("Global error for URL:", req.originalUrl, "\n", err.stack);
  if (!res.headersSent) {
    res.status(err.status || 500).render("errorPage", {
      title: "Server Error",
      errorMessage: err.message || "An unexpected server error occurred.",
    });
  } else {
    next(err); // Delegate to default Express error handler if headers sent
  }
});

server.listen(port, () => {
  console.log(`Server with Socket.IO is running on port ${port}`);
});<|MERGE_RESOLUTION|>--- conflicted
+++ resolved
@@ -301,16 +301,8 @@
       // coordinates: null,
     };
 
-<<<<<<< HEAD
-    if(newUser.role === "seller") {
-      newUser.address = {address, city, province, postalCode}
-    }
-
-    const result = await userCollection.insertOne(newUser);
-=======
     const result = await userCollection.insertOne(newUserDocument);
     const newUserId = result.insertedId;
->>>>>>> b72d0218
 
     req.session.authenticated = true;
     req.session.firstName = firstName;
@@ -738,9 +730,7 @@
   }
 });
 
-<<<<<<< HEAD
-// Map page route
-app.get("/map", async (req, res) => {
+app.get("/map", (req, res) => { // General map page, if needed
   if (!req.session.authenticated) return res.redirect("/login");
 
   const sellers = await userCollection.find({ role: "seller" }).toArray();
@@ -750,11 +740,7 @@
     mapboxToken: process.env.MAPBOX_API_TOKEN,
     sellers: sellers
   });
-=======
-app.get("/map", (req, res) => { // General map page, if needed
-  if (!req.session.authenticated) return res.redirect("/login");
   res.render("map", { title: "Map", mapboxToken: process.env.MAPBOX_API_TOKEN });
->>>>>>> b72d0218
 });
 
 // --- SOCKET.IO ---
