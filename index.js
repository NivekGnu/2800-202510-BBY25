require("dotenv").config();

const express = require("express");
const session = require("express-session");
const MongoStore = require("connect-mongo");
const bcrypt = require("bcrypt");
const multer = require("multer");
const sharp = require("sharp");
const Joi = require("joi");
const { ObjectId } = require("mongodb");
const http = require("http");
const { Server } = require("socket.io");
const stripe = require('stripe')(process.env.STRIPE_SECRET_KEY);
const LIVE_DOMAIN = process.env.LIVE_DOMAIN || 'http://localhost:3000';

const saltRounds = 12;
const app = express();
const server = http.createServer(app);
const io = new Server(server, {
  cors: {
    origin: "*",
    methods: ["GET", "POST"],
  },
});

const { GoogleGenerativeAI } = require('@google/generative-ai');

const expireTime = 1 * 60 * 60 * 1000;
const port = process.env.PORT || 3000;

const mongodb_host = process.env.MONGODB_HOST;
const mongodb_user = process.env.MONGODB_USER;
const mongodb_password = process.env.MONGODB_PASSWORD;
const mongodb_db = process.env.MONGODB_DB;
const mongodb_session_secret = process.env.MONGODB_SESSION_SECRET;
const node_session_secret = process.env.NODE_SESSION_SECRET;

// Initialize Gemini only if API key is present
let google_gemini, geminiModel;
if (process.env.GEMINI_API_KEY) {
  google_gemini = new GoogleGenerativeAI(process.env.GEMINI_API_KEY);
  geminiModel = google_gemini.getGenerativeModel({ model: "gemini-1.5-flash" }); // Updated model
} else {
  console.warn("GEMINI_API_KEY not found. AI features will be disabled.");
}

var { database } = require("./databaseConnection");

const upload = multer({
  storage: multer.memoryStorage(),
  limits: { filesize: 5 * 1024 * 1024 },
});

const userCollection = database.db(mongodb_db).collection("users");
const postingCollection = database.db(mongodb_db).collection("posting");
const chatMessageCollection = database.db(mongodb_db).collection("chatMessages");
const transactionCollection = database.db(mongodb_db).collection("transactions");


var mongoStore = MongoStore.create({
  mongoUrl: `mongodb+srv://${mongodb_user}:${mongodb_password}@${mongodb_host}/sessions`,
  crypto: {
    secret: mongodb_session_secret,
  },
});

const sessionMiddleware = session({
  secret: node_session_secret,
  store: mongoStore,
  saveUninitialized: false,
  resave: true,
  cookie: { maxAge: expireTime },
});
app.use(sessionMiddleware);

io.use((socket, next) => {
  sessionMiddleware(socket.request, {}, next);
});

app.post('/webhook', express.raw({ type: 'application/json' }), async (req, res) => {
    try {
        const signature = req.headers['stripe-signature'];
        let event = stripe.webhooks.constructEvent(
            req.body, signature, process.env.STRIPE_WEBHOOK_SECRET
        );

        if (event.type === 'checkout.session.completed') {
            const session = event.data.object;
            await transactionCollection.insertOne({
                buyerId: new ObjectId(session.metadata.buyerId),
                sellerId: new ObjectId(session.metadata.sellerId),
                transactionId: session.payment_intent,
                amount: session.amount_total / 100,
                currency: session.currency,
                items: JSON.parse(session.metadata.cartItems || '[]'), // Store items
                createdAt: new Date(session.created * 1000),
            });
            console.log('Transaction recorded for checkout session:', session.id);
        }
        res.sendStatus(200);
    } catch (err) {
        console.error('Error in Stripe webhook:', err.message);
        res.status(400).send(`Webhook Error: ${err.message}`);
    }
});

app.use(express.urlencoded({ extended: false }));
app.use(express.json());
app.use(express.static(__dirname + "/public"));
app.set("view engine", "ejs");

app.use((req, res, next) => {
  res.locals.session = req.session;
  next();
});

// --- ROUTES ---

app.get('/', async (req, res) => {
  if (req.session.authenticated) {
    if (req.session.role === 'seller') {
      const docs = await postingCollection
        .find({ sellerId: new ObjectId(req.session.userId) })
        .sort({ createdAt: -1 })
        .toArray();

      const postings = docs.map(doc => ({
        _id: doc._id.toString(), // Ensure _id is passed for edit/delete links
        produce: doc.produce,
        quantity: doc.quantity,
        price: doc.price,
        description: doc.description,
        createdAt: doc.createdAt,
        imageSrc: doc.image && doc.image.data ? `data:${doc.image.contentType};base64,${doc.image.data.toString('base64')}` : '/img/placeholder-large.png',
        thumbSrc: doc.thumbnail && doc.thumbnail.data ? `data:${doc.thumbnail.contentType};base64,${doc.thumbnail.data.toString('base64')}` : '/img/placeholder-thumb.png',
      }));

      res.render("sellerHome", {
        title: 'My Postings',
        postings: postings,
        mapboxToken: process.env.MAPBOX_API_TOKEN
      });
    } else if (req.session.role === 'buyer') {
<<<<<<< HEAD
      // Fetch all the distinct categories from DB.
      const categories = await postingCollection.distinct('category');

      // Read the selected category from query
      const selectedCategory = req.query.category || '';

      // Get all the postings, then filter if the user had checked specific category
      let docs = await postingCollection
        .find({})
=======
      const docs = await postingCollection
        .find({}) // Find all posts for buyers
>>>>>>> f20ea365
        .sort({ createdAt: -1 })
        .toArray();
      if(selectedCategory) 
      {
        docs = docs.filter(doc => doc.category === selectedCategory);
      }

      // Map the selected posts to the view
      const postings = docs.map(doc => ({
        _id: doc._id.toString(), // CRITICAL: Pass the _id for linking to viewpage
        produce: doc.produce,
        quantity: doc.quantity,
        price: doc.price,
        description: doc.description,
        createdAt: doc.createdAt,
        imageSrc: doc.image && doc.image.data ? `data:${doc.image.contentType};base64,${doc.image.data.toString('base64')}` : '/img/placeholder-large.png',
        thumbSrc: doc.thumbnail && doc.thumbnail.data ? `data:${doc.thumbnail.contentType};base64,${doc.thumbnail.data.toString('base64')}` : '/img/placeholder-thumb.png',
      }));

      res.render("buyerHome", {
        title: "Buyer Home Page",
        mapboxToken: process.env.MAPBOX_API_TOKEN,
        postings: postings,
        categories: categories,
        selectedCategory: selectedCategory
      });
    } else {
      res.redirect("/login");
    }
  } else {
    res.render("landing", { title: "Landing" });
  }
});

app.post('/api/gemini', async (req, res) => {
  if (!geminiModel) {
    return res.status(503).json({ error: 'AI service is currently unavailable.' });
  }
  try {
    const prompt = req.body.prompt;
    if (!prompt) return res.status(400).json({ error: 'Missing prompt' });

    const result = await geminiModel.generateContent(prompt);
    const response = await result.response;
    const text = response.text();

    return res.json({ text });
  } catch (err) {
    console.error("Gemini error:", err);
    res.status(500).json({ error: 'Gemini API call failed.' });
  }
});

app.get("/signup", (req, res) => {
  res.render("signup", { title: "Sign Up" });
});

app.get("/login", (req, res) => {
  const error = req.session.error;
  delete req.session.error;
  res.render("login", { title: "Log in", error: error });
});

app.post("/loginSubmit", async (req, res) => {
  const { email, password } = req.body;
  const schema = Joi.object({
    email: Joi.string().email().required(),
    password: Joi.string().max(20).required(),
  });

  const validationResult = schema.validate({ email, password }, { abortEarly: false });
  if (validationResult.error) {
    const fields = validationResult.error.details.map((d) => d.context.key);
    const uniqueFields = Array.from(new Set(fields));
    const errorMessages = uniqueFields.map((f) => `${f} is invalid or missing.`).join(" ");
    req.session.error = errorMessages;
    return res.redirect("/login");
  }

  try {
    const user = await userCollection.findOne({ email: email });
    if (!user) {
      req.session.error = "Invalid email or password.";
      return res.redirect("/login");
    }

    if (await bcrypt.compare(password, user.password)) {
      req.session.authenticated = true;
      req.session.email = user.email;
      req.session.firstName = user.firstName;
      req.session.lastName = user.lastName;
      req.session.role = user.role;
      req.session.userId = user._id.toString();
      req.session.cookie.maxAge = expireTime;

      console.log("Login successful for:", user.email);
      return res.redirect("/");
    } else {
      req.session.error = "Invalid email or password.";
      return res.redirect("/login");
    }
  } catch (error) {
    console.error("Login error:", error);
    req.session.error = "An error occurred during login. Please try again.";
    return res.redirect("/login");
  }
});

app.post("/signupSubmit", async (req, res) => {
  const { firstName, lastName, email, password, role } = req.body;
  const schema = Joi.object({
    firstName: Joi.string().alphanum().min(1).max(50).required(),
    lastName: Joi.string().alphanum().min(1).max(50).required(),
    email: Joi.string().email().required(),
    password: Joi.string().min(6).max(100).required(),
    role: Joi.string().valid("buyer", "seller").required(),
  });

  const { error } = schema.validate(
    { firstName, lastName, email, password, role },
    { abortEarly: false }
  );

  if (error) {
    return res.status(400).send(
        `${error.details.map(d => d.message).join('<br>')} <a href="/signup">Try again</a>`
    );
  }

  try {
    const emailExists = await userCollection.findOne({ email });
    if (emailExists) {
      return res.status(400).send(
        'Email already registered. <a href="/login">Login</a> or <a href="/signup">try another email</a>.'
      );
    }

    const hashedPassword = await bcrypt.hash(password, saltRounds);
    const newUserDocument = {
      firstName,
      lastName,
      email,
      password: hashedPassword,
      role,
      languages: role === "seller" ? [] : undefined,
      createdAt: new Date(),
      // Add fields for profile picture, location, coordinates if desired at signup
      // profilePictureUrl: '/img/default-pfp.png', // Example default
      // location: '',
      // coordinates: null,
    };

    const result = await userCollection.insertOne(newUserDocument);
    const newUserId = result.insertedId;

    req.session.authenticated = true;
    req.session.firstName = firstName;
    req.session.lastName = lastName;
    req.session.email = email;
    req.session.role = role;
    req.session.userId = newUserId.toString();
    req.session.cookie.maxAge = expireTime;

    console.log("Signup successful for:", email);

    if (role === "seller") {
        try {
            const account = await stripe.accounts.create({
                type: 'express',
                email: email,
                business_type: 'individual',
                capabilities: { transfers: { requested: true } }
            });

            await userCollection.updateOne(
                { _id: newUserId },
                { $set: { stripeAccountId: account.id } }
            );
             return res.redirect("/languages"); // Or redirect to Stripe onboarding if needed
        } catch (stripeError) {
            console.error("Stripe account creation/update error:", stripeError);
            // Decide how to handle this - maybe let user proceed but log error
            // Or show an error and ask to retry seller setup later
        }
    }
    return res.redirect("/");
  } catch (error) {
    console.error("Signup error:", error);
    return res.status(500).send("Error creating account. <a href='/signup'>Try again</a>");
  }
});

app.get("/languages", (req, res) => {
  if (!req.session.authenticated || req.session.role !== "seller") {
    return res.redirect("/");
  }
  res.render("languages", { title: "Select Languages" });
});

app.post("/languagesSubmit", async (req, res) => {
  if (!req.session.authenticated || req.session.role !== "seller") {
    return res.redirect("/");
  }
  let languages = req.body.languages;
  if (!languages) languages = [];
  else if (!Array.isArray(languages)) languages = [languages];

  try {
    await userCollection.updateOne(
      { _id: new ObjectId(req.session.userId) },
      { $set: { languages: languages } }
    );
    console.log(`Languages updated for user ${req.session.userId}:`, languages);
    return res.redirect("/");
  } catch (error) {
    console.error("Error updating languages:", error);
    return res.status(500).send("Error updating languages. <a href='/languages'>Try again</a>");
  }
});

app.get("/logout", (req, res) => {
  const userEmail = req.session.email;
  req.session.destroy((err) => {
    if (err) {
      console.error("Session destruction error:", err);
      return res.status(500).send("Could not log out. Please try again.");
    }
    console.log("User logged out:", userEmail || "Unknown user");
    return res.redirect("/");
  });
});

app.get("/createPost", (req, res) => {
  if (!req.session.authenticated || req.session.role !== "seller") {
    return res.redirect("/login");
  }
  res.render("createPost", { title: "Create Post", listing: null });
});

app.post("/createPost", upload.single("image"), async (req, res) => {
  if (!req.session.authenticated || req.session.role !== "seller") {
    return res.status(403).redirect("/login");
  }
  if (!req.file) {
    return res.status(400).send("No image uploaded. <a href='/createPost'>Try again</a>");
  }

  const { produce, quantity, price, description } = req.body;
  // Basic validation for other fields (Joi could be used here too for more robustness)
  if (!produce || !quantity || !price) {
    return res.status(400).send("Missing required fields (produce, quantity, price). <a href='/createPost'>Try again</a>");
  }

  try {
    const fullBuffer = await sharp(req.file.buffer).resize({ width: 1080, withoutEnlargement: true }).jpeg({ quality: 80 }).toBuffer();
    const thumbBuffer = await sharp(req.file.buffer).resize({ width: 400, withoutEnlargement: true }).jpeg({ quality: 70 }).toBuffer();

    await postingCollection.insertOne({
      produce,
      quantity: parseInt(quantity, 10),
      price: parseFloat(price),
      description,
      image: { data: fullBuffer, contentType: "image/jpeg" },
      thumbnail: { data: thumbBuffer, contentType: "image/jpeg" },
      sellerId: new ObjectId(req.session.userId),
      createdAt: new Date(),
      location: location || null, // Store item's location string
    });
    if (latitude && longitude && !isNaN(parseFloat(latitude)) && !isNaN(parseFloat(longitude))) {
        newPosting.coordinates = {
            latitude: parseFloat(latitude),
            longitude: parseFloat(longitude)
        };
    }


    await postingCollection.insertOne(newPosting);
    console.log("New post created by:", req.session.email);
    return res.redirect("/");
  } catch (error) {
    console.error("Error creating post:", error);
    return res.status(500).send("Error processing your post. <a href='/createPost'>Try again</a>");
  }
});

app.get("/post/:id/edit", async (req, res) => {
  if (!req.session.authenticated || req.session.role !== "seller") return res.redirect("/login");
  const id = req.params.id;
  if (!ObjectId.isValid(id)) return res.status(400).send("Invalid post ID");

  const doc = await postingCollection.findOne({ _id: new ObjectId(id) });
  if (!doc || doc.sellerId.toString() !== req.session.userId) { // Ensure seller owns the post
    return res.status(404).send("Post not found or you do not have permission to edit it.");
  }

  const currentPost = {
    id: doc._id.toString(),
    category: doc.category,
    produce: doc.produce,
    quantity: doc.quantity,
    price: doc.price,
    description: doc.description,
    location: doc.location || "",
    latitude: doc.coordinates ? doc.coordinates.latitude : "",
    longitude: doc.coordinates ? doc.coordinates.longitude : "",
    imageUrl: doc.image && doc.image.data ? `data:${doc.image.contentType};base64,${doc.image.data.toString("base64")}` : '/img/placeholder-large.png'
  };
  res.render("editPost", { title: "Edit Post", currentPost });
});

app.post("/post/:id/edit", upload.single("image"), async (req, res) => {
  if (!req.session.authenticated || req.session.role !== "seller") return res.redirect("/login");
  const id = req.params.id;
  if (!ObjectId.isValid(id)) return res.status(400).send("Invalid post ID");

<<<<<<< HEAD
  const { category, produce, quantity, price, description } = req.body;
=======
  const { produce, quantity, price, description, location, latitude, longitude } = req.body;
>>>>>>> f20ea365
  const updateDoc = {
    $set: {
      category,
      produce,
      quantity: parseInt(quantity, 10),
      price: parseFloat(price),
      description,
      location: location || null,
    }
  };

  if (latitude && longitude && !isNaN(parseFloat(latitude)) && !isNaN(parseFloat(longitude))) {
    updateDoc.$set.coordinates = {
        latitude: parseFloat(latitude),
        longitude: parseFloat(longitude)
    };
  } else {
    updateDoc.$unset = { coordinates: "" }; // Remove coordinates if not provided or invalid
  }

  if (req.file) {
    const fullBuffer = await sharp(req.file.buffer).resize({ width: 1080, withoutEnlargement: true }).jpeg({ quality: 80 }).toBuffer();
    const thumbBuffer = await sharp(req.file.buffer).resize({ width: 400, withoutEnlargement: true }).jpeg({ quality: 70 }).toBuffer();
    updateDoc.$set.image = { data: fullBuffer, contentType: "image/jpeg" };
    updateDoc.$set.thumbnail = { data: thumbBuffer, contentType: "image/jpeg" };
  }

  // Ensure seller can only update their own posts
  const result = await postingCollection.updateOne(
    { _id: new ObjectId(id), sellerId: new ObjectId(req.session.userId) },
    updateDoc
  );

  if (result.matchedCount === 0) {
    return res.status(403).send("Could not update post. It may not exist or you don't have permission.");
  }
  res.redirect("/");
});

// --- CHAT ROUTES (Simplified for brevity, assuming they are mostly working) ---
app.get("/chat", async (req, res) => {
  if (!req.session.authenticated) return res.redirect("/login");
  const currentUserId = req.session.userId;
  const otherUserIdString = req.query.with;

  if (!otherUserIdString || !ObjectId.isValid(otherUserIdString) || currentUserId === otherUserIdString) {
    return res.status(400).render("errorPage", { title: "Chat Error", errorMessage: "Invalid chat parameters." });
  }
  try {
    const otherUser = await userCollection.findOne({ _id: new ObjectId(otherUserIdString) }, { projection: { firstName: 1, lastName: 1 } });
    if (!otherUser) return res.status(404).render("errorPage", { title: "Chat Error", errorMessage: "Chat partner not found." });

    const ids = [currentUserId, otherUserIdString].sort();
    const chatId = ids.join("-");
    res.render("chat", {
      title: `Chat with ${otherUser.firstName}`, currentUserId, currentUserFirstName: req.session.firstName,
      otherUserId: otherUserIdString, otherUserName: `${otherUser.firstName} ${otherUser.lastName || ""}`.trim(), chatId,
    });
  } catch (error) {
    console.error("GET /chat error:", error);
    res.status(500).render("errorPage", { title: "Server Error", errorMessage: "Error loading chat." });
  }
});

app.get("/api/chat/:chatId/messages", async (req, res) => {
  if (!req.session.authenticated) return res.status(401).json({ error: "Unauthorized" });
  try {
    const { chatId } = req.params;
    const [user1, user2] = chatId.split("-");
    if (user1 !== req.session.userId && user2 !== req.session.userId) return res.status(403).json({ error: "Forbidden" });

    const messagesFromDb = await chatMessageCollection.find({ chatId }).sort({ timestamp: 1 }).toArray();
    const messages = messagesFromDb.map(msg => ({
      ...msg,
      _id: msg._id.toString(), senderId: msg.senderId.toString(), receiverId: msg.receiverId.toString(),
      ...(msg.messageType === "image" && msg.image?.data && { imageDataUri: `data:${msg.image.contentType};base64,${msg.image.data.toString("base64")}`}),
    }));
    res.json(messages);
  } catch (error) {
    console.error("Error fetching chat messages:", error);
    res.status(500).json({ error: "Server error fetching messages." });
  }
});

app.post("/api/chat/messages", async (req, res) => {
  if (!req.session.authenticated) return res.status(401).json({ error: "Unauthorized" });
  try {
    const { chatId, senderId, receiverId, messageText } = req.body;
    if (senderId !== req.session.userId) return res.status(403).json({ error: "Mismatched sender." });
    // Basic validation (add more as needed)
    if (!chatId || !receiverId || !messageText) return res.status(400).json({ error: "Missing fields." });

    const newMessageDocument = {
      chatId, senderId: new ObjectId(senderId), receiverId: new ObjectId(receiverId),
      messageText: messageText.trim(), messageType: "text", timestamp: new Date(),
    };
    const result = await chatMessageCollection.insertOne(newMessageDocument);
    const savedMessage = { ...newMessageDocument, _id: result.insertedId.toString(), senderId: senderId, receiverId: receiverId };
    io.to(chatId).emit("newMessage", savedMessage);
    res.status(201).json(savedMessage);
  } catch (error) {
    console.error("Error sending chat message:", error);
    res.status(500).json({ error: "Server error sending message." });
  }
});

app.post("/api/chat/messages/image", upload.single("chatImage"), async (req, res) => {
    if (!req.session.authenticated) return res.status(401).json({ error: "Unauthorized" });
    try {
        const { chatId, senderId, receiverId, caption } = req.body;
        if (!req.file) return res.status(400).json({ error: "No image file uploaded." });
        if (senderId !== req.session.userId) return res.status(403).json({ error: "Mismatched sender." });
         if (!chatId || !receiverId ) return res.status(400).json({ error: "Missing fields." });


        const imageBuffer = await sharp(req.file.buffer).resize({ width: 800, withoutEnlargement: true }).jpeg({ quality: 75 }).toBuffer();
        const newMessageDocument = {
            chatId, senderId: new ObjectId(senderId), receiverId: new ObjectId(receiverId),
            messageText: caption || "", image: { data: imageBuffer, contentType: "image/jpeg" },
            messageType: "image", timestamp: new Date(),
        };
        const result = await chatMessageCollection.insertOne(newMessageDocument);
        const savedMessage = {
             _id: result.insertedId.toString(), chatId, senderId, receiverId, messageType: "image", timestamp: newMessageDocument.timestamp, messageText: newMessageDocument.messageText,
            imageDataUri: `data:image/jpeg;base64,${imageBuffer.toString("base64")}`,
        };
        io.to(chatId).emit("newMessage", savedMessage);
        res.status(201).json(savedMessage);
    } catch (error) {
        console.error("Error sending image message:", error);
        res.status(500).json({ error: "Server error sending image." });
    }
});


// --- VIEWPAGE, CART, CHECKOUT ---
app.get('/viewpage', async (req, res) => {
  if (!req.session.authenticated) {
    return res.redirect('/login');
  }

  const postIdString = req.query.postId;

  if (!postIdString || !ObjectId.isValid(postIdString)) {
    return res.status(400).render("errorPage", { title: "Error", errorMessage: "Invalid or missing post ID." });
  }

  try {
    const post = await postingCollection.findOne({ _id: new ObjectId(postIdString) });
    if (!post) {
      return res.status(404).render("404", { title: "Post Not Found" });
    }

    let sellerDetails = null;
    if (post.sellerId && ObjectId.isValid(post.sellerId)) {
      sellerDetails = await userCollection.findOne(
        { _id: new ObjectId(post.sellerId) },
        { projection: { firstName: 1, lastName: 1, profilePictureUrl: 1, location: 1, coordinates: 1, _id: 1 /* Need _id for chat link */ } }
      );
    }

    const postForTemplate = {
      _id: post._id.toString(),
      produce: post.produce,
      quantity: post.quantity,
      price: post.price,
      description: post.description,
      createdAt: post.createdAt,
      imageSrc: post.image && post.image.data ? `data:${post.image.contentType};base64,${post.image.data.toString('base64')}` : '/img/placeholder-large.png',
      location: post.location, // Item's specific location string
      coordinates: post.coordinates, // Item's specific coordinates
      seller: sellerDetails // This will contain seller's _id, firstName, etc. or be null
    };

    res.render("viewpage", {
      title: `${post.produce || 'View Post'}`,
      post: postForTemplate,
      mapboxToken: process.env.MAPBOX_API_TOKEN,
    });

  } catch (error) {
    console.error("Error fetching post for viewpage:", error);
    res.status(500).render("errorPage", { title: "Server Error", errorMessage: "Could not load the post details." });
  }
});

app.get('/cart', (req,res) => {
    if (req.session.authenticated && req.session.role === 'buyer') {
        // Here you might fetch cart items from session or database if you persist them
        // For now, just rendering the page. Cart logic is client-side in this example.
        res.render("cart", { title: "Cart"});
    } else {
        res.redirect("/");
    }
});

app.post('/checkout', async (req, res) => {
    if (!req.session.authenticated || req.session.role !== 'buyer') {
        return res.status(403).json({ error: 'Unauthorized' });
    }
    const { sellerId, cartItems } = req.body;
    if (!sellerId || !cartItems || !Array.isArray(cartItems) || cartItems.length === 0) {
        return res.status(400).json({ error: 'Invalid checkout data' });
    }

    try {
        const seller = await userCollection.findOne({ _id: new ObjectId(sellerId) });
        if (!seller || !seller.stripeAccountId) {
            return res.status(400).json({ error: 'Seller not configured for payments' });
        }

        const line_items = cartItems.map(item => ({
            price_data: {
                currency: 'cad',
                product_data: { name: item.produce, images: [item.imageSrc] }, // Assuming imageSrc is available and a public URL or data URI
                unit_amount: Math.round(parseFloat(item.price) * 100),
            },
            quantity: parseInt(item.quantity, 10),
        }));

        // Calculate application fee (e.g., 5%)
        const subtotal = line_items.reduce((sum, item) => sum + (item.price_data.unit_amount * item.quantity), 0);
        const application_fee_amount = Math.round(subtotal * 0.05); // 5% platform fee

        const checkoutSession = await stripe.checkout.sessions.create({
            payment_method_types: ['card'],
            line_items,
            mode: 'payment',
            payment_intent_data: {
                application_fee_amount: application_fee_amount, // Platform fee
                transfer_data: { destination: seller.stripeAccountId },
            },
            success_url: `${LIVE_DOMAIN}/checkout/success?session_id={CHECKOUT_SESSION_ID}`,
            cancel_url: `${LIVE_DOMAIN}/cart`, // Redirect back to cart on cancel
            metadata: {
                buyerId: req.session.userId,
                sellerId: sellerId,
                cartItems: JSON.stringify(cartItems.map(i => ({produce: i.produce, quantity: i.quantity, price: i.price }))) // Store simplified cart items
            },
        });
        res.json({ url: checkoutSession.url });
    } catch (error) {
        console.error("Stripe checkout error:", error);
        res.status(500).json({ error: 'Failed to create checkout session' });
    }
});

app.get('/checkout/success', async (req, res) => {
    if (!req.session.authenticated) return res.redirect('/login');
    // You can optionally fetch the session to display more details
    // const sessionId = req.query.session_id;
    // const session = await stripe.checkout.sessions.retrieve(sessionId);
    res.render('checkoutSuccess', { title: 'Payment Successful' /*, session: session */});
});


// --- OTHER MISC ROUTES ---
app.get('/contact', (req, res) => { // Example, may not be used if chat is primary
  if (req.session.authenticated) {
    res.render("contact", { title: "Contact Page", firstName: req.session.firstName });
  } else {
    res.redirect('/login');
  }
});

app.get("/map", (req, res) => { // General map page, if needed
  if (!req.session.authenticated) return res.redirect("/login");
  res.render("map", { title: "Map", mapboxToken: process.env.MAPBOX_API_TOKEN });
});

// --- SOCKET.IO ---
io.on("connection", (socket) => {
  const session = socket.request.session;
  if (!session || !session.authenticated) {
    socket.disconnect(true); return;
  }
  console.log(`User ${session.firstName} (${session.userId}) connected with socket ${socket.id}`);
  socket.on("joinChat", (chatId) => {
    if (chatId && typeof chatId === "string" && chatId.includes("-")) {
      socket.join(chatId);
      console.log(`Socket ${socket.id} (User: ${session.userId}) joined chat room: ${chatId}`);
    }
  });
  socket.on("disconnect", () => {
    console.log(`User disconnected: ${socket.id} (User: ${session.firstName || "Unknown"})`);
  });
});

// --- 404 AND ERROR HANDLER ---
app.use((req, res, next) => {
  res.status(404).render("404", { title: "Page Not Found" });
});

app.use((err, req, res, next) => {
  console.error("Global error for URL:", req.originalUrl, "\n", err.stack);
  if (!res.headersSent) {
    res.status(err.status || 500).render("errorPage", {
      title: "Server Error",
      errorMessage: err.message || "An unexpected server error occurred.",
    });
  } else {
    next(err); // Delegate to default Express error handler if headers sent
  }
});

server.listen(port, () => {
  console.log(`Server with Socket.IO is running on port ${port}`);
});<|MERGE_RESOLUTION|>--- conflicted
+++ resolved
@@ -141,20 +141,8 @@
         mapboxToken: process.env.MAPBOX_API_TOKEN
       });
     } else if (req.session.role === 'buyer') {
-<<<<<<< HEAD
-      // Fetch all the distinct categories from DB.
-      const categories = await postingCollection.distinct('category');
-
-      // Read the selected category from query
-      const selectedCategory = req.query.category || '';
-
-      // Get all the postings, then filter if the user had checked specific category
       let docs = await postingCollection
-        .find({})
-=======
-      const docs = await postingCollection
         .find({}) // Find all posts for buyers
->>>>>>> f20ea365
         .sort({ createdAt: -1 })
         .toArray();
       if(selectedCategory) 
@@ -470,11 +458,7 @@
   const id = req.params.id;
   if (!ObjectId.isValid(id)) return res.status(400).send("Invalid post ID");
 
-<<<<<<< HEAD
-  const { category, produce, quantity, price, description } = req.body;
-=======
   const { produce, quantity, price, description, location, latitude, longitude } = req.body;
->>>>>>> f20ea365
   const updateDoc = {
     $set: {
       category,
