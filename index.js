require("dotenv").config();

const express = require("express");
const session = require("express-session");
const MongoStore = require("connect-mongo");
const bcrypt = require("bcrypt");
const multer = require("multer");
const sharp = require("sharp");
const Joi = require("joi");
const { ObjectId } = require("mongodb");
const http = require("http"); // Required for Socket.IO
const { Server } = require("socket.io"); // Required for Socket.IO

const saltRounds = 12;
const app = express();
const server = http.createServer(app); // Create HTTP server for Socket.IO
const io = new Server(server, {
  cors: {
    origin: "*", // Be more specific in production, e.g., "http://localhost:3000" or your frontend URL
    methods: ["GET", "POST"],
  },
});

<<<<<<< HEAD
const expireTime = 1 * 60 * 60 * 1000; // 1 hour
=======
// extract ObjectId property from object
const { ObjectId } = require('mongodb');

// Google Gemini API
const { GoogleGenerativeAI  } = require('@google/generative-ai');

// Set up the time of the duration of the session.
// This code means that session expires after 1 hour.
const expireTime = 1 * 60 * 60 * 1000;

// process.env. lets to access .env file so that it can fetch value(cf. .env).
>>>>>>> fc777140
const port = process.env.PORT || 3000;

const mongodb_host = process.env.MONGODB_HOST;
const mongodb_user = process.env.MONGODB_USER;
const mongodb_password = process.env.MONGODB_PASSWORD;
const mongodb_db = process.env.MONGODB_DB;
const mongodb_session_secret = process.env.MONGODB_SESSION_SECRET;
const node_session_secret = process.env.NODE_SESSION_SECRET;
<<<<<<< HEAD
=======
const google_gemini = new GoogleGenerativeAI(process.env.GEMINI_API_KEY);
const geminiModel = google_gemini.getGenerativeModel({ model: "gemini-2.0-flash" });
/* END secret section */

// Users and Passwords arrays of objects (in memory 'database')
// Need to change this to connect with mongoDB
var { database } = require('./databaseConnection');
>>>>>>> fc777140

var { database } = require("./databaseConnection"); // Assuming this file exports a connected MongoDB client

// Configure Multer for in-memory storage
const upload = multer({
  storage: multer.memoryStorage(),
  limits: { filesize: 5 * 1024 * 1024 }, // 5 MB file size limit
});

// MongoDB Collection definitions
const userCollection = database.db(mongodb_db).collection("users");
const postingCollection = database.db(mongodb_db).collection("posting");
const chatMessageCollection = database
  .db(mongodb_db)
  .collection("chatMessages");

// Configure MongoStore for session storage
var mongoStore = MongoStore.create({
  mongoUrl: `mongodb+srv://${mongodb_user}:${mongodb_password}@${mongodb_host}/sessions`, // Storing sessions in a 'sessions' collection/db
  crypto: {
    secret: mongodb_session_secret,
  },
});

// Session middleware setup
const sessionMiddleware = session({
  secret: node_session_secret,
  store: mongoStore,
  saveUninitialized: false,
  resave: true, // Consider setting to false if your store supports touch
  cookie: { maxAge: expireTime },
});
app.use(sessionMiddleware);

// Share session middleware with Socket.IO
io.use((socket, next) => {
  sessionMiddleware(socket.request, {}, next);
});

// Express middleware
app.use(express.urlencoded({ extended: false }));
<<<<<<< HEAD
app.use(express.json()); // For parsing application/json
=======
// Middleware for parsing JSON data in the request body.
app.use(express.json());
// Allows for images, CSS, JS file to be included inyour website.
>>>>>>> fc777140
app.use(express.static(__dirname + "/public"));
app.set("view engine", "ejs");

// Middleware to make session available to all EJS templates
app.use((req, res, next) => {
  res.locals.session = req.session; // Makes req.session available as `session` in EJS
  next();
});

// --- ROUTES ---

// Root homepage
app.get('/', async (req, res) => {
  if (req.session.authenticated) {
    if (req.session.role === 'seller') {
      const docs = await postingCollection
        .find({ sellerId: new ObjectId(req.session.userId) })
        .sort({ createdAt: -1 })
        .toArray();

      const postings = docs.map(doc => ({
        // For fetching the correct post, it needs the id of the post.
        id: doc._id,
        produce: doc.produce,
        quantity: doc.quantity,
        price: doc.price,
        description: doc.description,
        createdAt: doc.createdAt,
        imageSrc: `data:${doc.image.contentType};base64,${doc.image.data.toString('base64')}`,
        thumbSrc: `data:${doc.thumbnail.contentType};base64,${doc.thumbnail.data.toString('base64')}`,
      }));

      res.render("sellerHome", {
        title: 'My Postings',
        postings: postings,
        mapboxToken: process.env.MAPBOX_API_TOKEN
      });
    } else if (req.session.role === 'buyer') {
      const docs = await postingCollection
        .find({})
        .sort({ createdAt: -1 })
        .toArray();

      const postings = docs.map(doc => ({
        produce: doc.produce,
        quantity: doc.quantity,
        price: doc.price,
        description: doc.description,
        createdAt: doc.createdAt,
        imageSrc: `data:${doc.image.contentType};base64,${doc.image.data.toString('base64')}`,
        thumbSrc: `data:${doc.thumbnail.contentType};base64,${doc.thumbnail.data.toString('base64')}`,
      }));

      res.render("buyerHome", {
        title: "Buyer Home Page",
        mapboxToken: process.env.MAPBOX_API_TOKEN,
        postings: postings
      });
    } else {
      // Should not happen if role is always set, but as a fallback:
      res.redirect("/login");
    }
  } else {
    res.render("landing", { title: "Landing" });
  }
});

// Signup page
app.get("/signup", (req, res) => {
  res.render("signup", { title: "Sign Up" });
});

// Login page
app.get("/login", (req, res) => {
  const error = req.session.error;
  delete req.session.error; // Clear error after displaying
  res.render("login", { title: "Log in", error: error });
});

// Login submission
app.post("/loginSubmit", async (req, res) => {
  const { email, password } = req.body;
  const schema = Joi.object({
    email: Joi.string().email().required(),
    password: Joi.string().max(20).required(), // Max length for password
  });

  const validationResult = schema.validate({ email, password }, { abortEarly: false });
  if (validationResult.error) {
    const fields = validationResult.error.details.map((d) => d.context.key);
    const uniqueFields = Array.from(new Set(fields));
    const errorMessages = uniqueFields.map((f) => `${f} is invalid or missing.`).join(" ");
    // req.session.error = errorMessages; // Option: set session error and redirect
    // return res.redirect("/login");
    return res.status(400).send(`<p>${errorMessages}</p><a href="/login">Try again</a>`);
  }

  try {
    const user = await userCollection.findOne({ email: email });
    if (!user) {
      req.session.error = "Invalid email or password.";
      return res.redirect("/login");
    }

    if (await bcrypt.compare(password, user.password)) {
      req.session.authenticated = true;
      req.session.email = user.email;
      req.session.firstName = user.firstName;
      req.session.lastName = user.lastName;
      req.session.role = user.role;
      req.session.userId = user._id.toString();
      // req.session.cookie.maxAge = expireTime; // Already set globally

      console.log("Login successful for:", user.email);
      return res.redirect("/");
    } else {
      req.session.error = "Invalid email or password.";
      return res.redirect("/login");
    }
  } catch (error) {
    console.error("Login error:", error);
    req.session.error = "An error occurred during login. Please try again.";
    return res.redirect("/login");
  }
});

// Signup submission
app.post("/signupSubmit", async (req, res) => {
  const { firstName, lastName, email, password, role } = req.body;
  const schema = Joi.object({
    firstName: Joi.string().alphanum().min(1).max(50).required(),
    lastName: Joi.string().alphanum().min(1).max(50).required(),
    email: Joi.string().email().required(),
    password: Joi.string().min(6).max(100).required(), // Min 6 char password
    role: Joi.string().valid("buyer", "seller").required(),
  });

  const validationResult = schema.validate(req.body);
  if (validationResult.error) {
    return res.status(400).send(
      validationResult.error.details[0].message +
      ' <a href="/signup">Try again</a>'
    );
  }

  try {
    const emailExists = await userCollection.findOne({ email });
    if (emailExists) {
      return res.status(400).send(
        'Email already registered. <a href="/login">Login</a> or <a href="/signup">try another email</a>.'
      );
    }

    const hashedPassword = await bcrypt.hash(password, saltRounds);
    const newUser = {
      firstName,
      lastName,
      email,
      password: hashedPassword,
      role,
      languages: role === "seller" ? [] : undefined, // Only sellers have languages initially
      createdAt: new Date(),
    };

    const result = await userCollection.insertOne(newUser);
    req.session.authenticated = true;
    req.session.firstName = firstName;
    req.session.lastName = lastName;
    req.session.email = email;
    req.session.role = role;
    req.session.userId = result.insertedId.toString();
    // req.session.cookie.maxAge = expireTime; // Already set globally

    console.log("Signup successful for:", email);
    if (role === "seller") {
      return res.redirect("/languages");
    }
    return res.redirect("/");
  } catch (error) {
    console.error("Signup error:", error);
    return res.status(500).send("Error creating account. <a href='/signup'>Try again</a>");
  }
});

// Languages selection page (for sellers)
app.get("/languages", (req, res) => {
  if (!req.session.authenticated || req.session.role !== "seller") {
    return res.redirect("/"); // Or /login
  }
  res.render("languages", { title: "Select Languages" });
});

// Languages submission
app.post("/languagesSubmit", async (req, res) => {
  if (!req.session.authenticated || req.session.role !== "seller") {
    return res.redirect("/");
  }

  let languages = req.body.languages;
  if (!languages) {
    languages = [];
  } else if (!Array.isArray(languages)) {
    languages = [languages]; // Ensure it's an array
  }

  try {
    await userCollection.updateOne(
      { _id: new ObjectId(req.session.userId) },
      { $set: { languages: languages } }
    );
    console.log(`Languages updated for user ${req.session.userId}:`, languages);
    return res.redirect("/");
  } catch (error) {
    console.error("Error updating languages:", error);
    // Optionally, provide feedback to the user
    return res.status(500).send("Error updating languages. <a href='/languages'>Try again</a>");
  }
});

// Logout
app.get("/logout", (req, res) => {
  const userEmail = req.session.email;
  req.session.destroy((err) => {
    if (err) {
      console.error("Session destruction error:", err);
      return res.status(500).send("Could not log out. Please try again.");
    }
    console.log("User logged out:", userEmail || "Unknown user");
    return res.redirect("/");
  });
});

// Create post page (for sellers)
app.get("/createPost", (req, res) => {
  if (!req.session.authenticated || req.session.role !== "seller") {
    return res.redirect("/login");
  }
  res.render("createPost", { title: "Create Post", listing: null }); // `listing: null` for consistency if edit uses same template
});

// Create post submission
app.post("/createPost", upload.single("image"), async (req, res) => {
  if (!req.session.authenticated || req.session.role !== "seller") {
    return res.status(403).redirect("/login");
  }
  if (!req.file) {
    return res.status(400).send("No image uploaded. <a href='/createPost'>Try again</a>");
  }

  const { produce, quantity, price, description } = req.body;
  // Basic validation for other fields (Joi could be used here too for more robustness)
  if (!produce || !quantity || !price) {
    return res.status(400).send("Missing required fields (produce, quantity, price). <a href='/createPost'>Try again</a>");
  }

  try {
    const fullBuffer = await sharp(req.file.buffer)
      .resize({ width: 1080, withoutEnlargement: true })
      .jpeg({ quality: 80, progressive: true })
      .toBuffer();
    const thumbBuffer = await sharp(req.file.buffer)
      .resize({ width: 400, withoutEnlargement: true })
      .jpeg({ quality: 70 })
      .toBuffer();

    await postingCollection.insertOne({
      produce,
      quantity: parseInt(quantity, 10),
      price: parseFloat(price),
      description,
      image: { data: fullBuffer, contentType: "image/jpeg" },
      thumbnail: { data: thumbBuffer, contentType: "image/jpeg" },
      sellerId: new ObjectId(req.session.userId),
      createdAt: new Date(),
    });
    console.log("New post created by:", req.session.email);
    return res.redirect("/");
  } catch (error) {
    console.error("Error creating post:", error);
    return res.status(500).send("Error processing your post. <a href='/createPost'>Try again</a>");
  }
});

// EDIT POST (Seller)
app.get("/post/:id/edit", async (req, res) => {

  if (!req.session.authenticated || req.session.role !== "seller") {
    return res.redirect("/login");
  }

  const id = req.params.id;
  if (!ObjectId.isValid(id)) {
    return res.status(400).send("Invalid post ID");
  }

  const doc = await postingCollection.findOne({ _id: new ObjectId(id) });
  if (!doc) {
    return res.status(404).send("Post not found");
  }

  // Build a "currentPost" object just like in sellerHome
  const currentPost = {
    id: doc._id.toString(),
    produce: doc.produce,
    quantity: doc.quantity,
    price: doc.price,
    description: doc.description,
    // show current full-size image for preview
    imageUrl: `data:${doc.image.contentType};base64,${doc.image.data.toString("base64")}`
  };

  res.render("editPost", { title: "Edit Post", currentPost });
});

// POST updated data
app.post("/post/:id/edit", upload.single("image"), async (req, res) => {

  if (!req.session.authenticated || req.session.role !== "seller") {
    return res.redirect("/login");
  }

  const id = req.params.id;
  if (!ObjectId.isValid(id)) {
    return res.status(400).send("Invalid post ID");
  }

  const { produce, quantity, price, description } = req.body;
  const updateDoc = {
    $set: {
      produce,
      quantity: parseInt(quantity, 10),
      price: parseFloat(price),
      description
    }
  };

  // If seller uploads a new image, regenerate full image + thumbnail
  if (req.file) {
    const fullBuffer = await sharp(req.file.buffer)
      .resize({ width: 1080, withoutEnlargement: true })
      .jpeg({ quality: 80 })
      // Runs the pipeline and returns a new Buffer containing the processed JPEG bytes
      // Buffer is Node's way of representing a raw binary data
      .toBuffer();

<<<<<<< HEAD
    const thumbBuffer = await sharp(req.file.buffer)
      .resize({ width: 400, withoutEnlargement: true })
      .jpeg({ quality: 70 })
      .toBuffer();
=======
    // insert into mongoDB
    // extract insertedId property which is ObjectId
    const { insertedId } = await userCollection.insertOne(
        { firstName: firstName, 
            lastName: lastName, 
            email: email, password: hashedPassword, 
            role: role, 
            languages: [], 
            createdAt: new Date() 
        }
    );
>>>>>>> fc777140

    updateDoc.$set.image = { data: fullBuffer, contentType: "image/jpeg" };
    updateDoc.$set.thumbnail = { data: thumbBuffer, contentType: "image/jpeg" };
  }

  await postingCollection.updateOne(
    { _id: new ObjectId(id) },
    updateDoc
  );

  res.redirect("/"); // Back to sellerHome
});

// --- CHAT ROUTES ---
app.get("/chat", async (req, res) => {
  console.log("GET /chat route. Query:", req.query, "Session UserID:", req.session.userId);
  if (!req.session.authenticated) {
    console.log("GET /chat - Unauthenticated, redirecting to login.");
    return res.redirect("/login");
  }

  const currentUserId = req.session.userId;
  const otherUserIdString = req.query.with;
  let errorMessage = "";

  if (!otherUserIdString) errorMessage = "No user specified to chat with. Append ?with=USER_ID to the URL.";
  else if (!ObjectId.isValid(otherUserIdString)) errorMessage = "The user ID for your chat partner is invalid.";
  else if (currentUserId === otherUserIdString) errorMessage = "You cannot start a chat with yourself.";

  if (errorMessage) {
    console.log("GET /chat - Error condition:", errorMessage);
    return res.status(400).render("errorPage", { title: "Chat Error", errorMessage });
  }

  try {
    const otherUser = await userCollection.findOne(
      { _id: new ObjectId(otherUserIdString) },
      { projection: { firstName: 1, lastName: 1 } }
    );

    if (!otherUser) {
      console.log("GET /chat - Other user not found:", otherUserIdString);
      return res.status(404).render("errorPage", {
        title: "Chat Error",
        errorMessage: "The user you are trying to chat with could not be found.",
      });
    }

    const ids = [currentUserId, otherUserIdString].sort();
    const chatId = ids.join("-");
    console.log("GET /chat - Rendering chat page for chatId:", chatId);
    return res.render("chat", {
      title: `Chat with ${otherUser.firstName}`,
      currentUserId,
      currentUserFirstName: req.session.firstName,
      otherUserId: otherUserIdString,
      otherUserName: `${otherUser.firstName} ${otherUser.lastName || ""}`.trim(),
      chatId,
    });
  } catch (error) {
    console.error("GET /chat - CRITICAL ERROR setting up chat page:", error.stack);
    return res.status(500).render("errorPage", {
      title: "Server Error",
      errorMessage: "An internal error occurred while trying to load the chat page.",
    });
  }
});

app.get("/api/chat/:chatId/messages", async (req, res) => {
  console.log("GET /api/chat/:chatId/messages - Received for chatId:", req.params.chatId, "Session UserID:", req.session.userId);
  if (!req.session.authenticated) return res.status(401).json({ error: "Unauthorized" });

  try {
    const { chatId } = req.params;
    const currentUserId = req.session.userId;
    const [user1, user2] = chatId.split("-");

    if (user1 !== currentUserId && user2 !== currentUserId) {
      return res.status(403).json({ error: "Forbidden: Not part of this chat." });
    }

    const messagesFromDb = await chatMessageCollection
      .find({ chatId })
      .sort({ timestamp: 1 })
      .toArray();

    const messages = messagesFromDb.map((msg) => ({
      _id: msg._id.toString(),
      chatId: msg.chatId,
      senderId: msg.senderId.toString(),
      receiverId: msg.receiverId.toString(), // Ensure receiverId is also a string
      messageType: msg.messageType,
      timestamp: msg.timestamp,
      messageText: msg.messageText || "",
      ...(msg.messageType === "image" && msg.image?.data && {
        imageDataUri: `data:${msg.image.contentType};base64,${msg.image.data.toString("base64")}`,
      }),
    }));
    console.log("GET /api/chat/:chatId/messages - Sending", messages.length, "messages.");
    return res.json(messages);
  } catch (error) {
    console.error("GET /api/chat/:chatId/messages - CRITICAL ERROR:", error.stack);
    if (!res.headersSent) {
      return res.status(500).json({ error: "Server error fetching messages.", details: error.message });
    }
  }
});

app.post("/api/chat/messages", async (req, res) => {
  console.log("POST /api/chat/messages RECEIVED. Session UserID:", req.session.userId, "Body:", req.body);
  if (!req.session.authenticated) {
    return res.status(401).json({ error: "Unauthorized" });
  }

  try {
    const { chatId, senderId, receiverId, messageText } = req.body;
    let errors = [];
    if (!chatId || typeof chatId !== "string" || !chatId.includes("-")) errors.push("Invalid or missing chatId.");
    if (!senderId || senderId !== req.session.userId) errors.push("Invalid or mismatched senderId.");
    if (!receiverId || typeof receiverId !== "string") errors.push("Invalid or missing receiverId.");
    if (!messageText || typeof messageText !== "string" || messageText.trim() === "") errors.push("Message text is empty or invalid.");
    if (senderId && !ObjectId.isValid(senderId)) errors.push("SenderId is not a valid ObjectId format.");
    if (receiverId && !ObjectId.isValid(receiverId)) errors.push("ReceiverId is not a valid ObjectId format.");

    if (errors.length > 0) {
      console.log("API /api/chat/messages - Validation Errors:", errors.join(" "));
      return res.status(400).json({ error: "Invalid message data.", details: errors.join(" ") });
    }

    const [user1, user2] = chatId.split("-");
    if (user1 !== req.session.userId && user2 !== req.session.userId) {
      return res.status(403).json({ error: "Forbidden: Not part of this chat." });
    }

    const newMessageDocument = {
      chatId,
      senderId: new ObjectId(senderId),
      receiverId: new ObjectId(receiverId),
      messageText: messageText.trim(),
      messageType: "text",
      timestamp: new Date(),
    };

    const result = await chatMessageCollection.insertOne(newMessageDocument);
    const savedMessage = {
      ...newMessageDocument,
      _id: result.insertedId.toString(),
      senderId: newMessageDocument.senderId.toString(),
      receiverId: newMessageDocument.receiverId.toString(),
    };

    console.log("API /api/chat/messages - Message saved. Emitting via Socket.IO to room:", chatId);
    io.to(chatId).emit("newMessage", savedMessage);
    return res.status(201).json(savedMessage);
  } catch (error) {
    console.error("CRITICAL ERROR in POST /api/chat/messages:", error.stack);
    if (!res.headersSent) {
      return res.status(500).json({ error: "Server error while sending message.", details: error.message });
    }
  }
});

app.post("/api/chat/messages/image", upload.single("chatImage"), async (req, res) => {
  console.log("POST /api/chat/messages/image RECEIVED. Session UserID:", req.session.userId, "Body:", req.body, "File:", req.file ? req.file.originalname : "No file");
  if (!req.session.authenticated) {
    return res.status(401).json({ error: "Unauthorized" });
  }

  try {
    const { chatId, senderId, receiverId, caption } = req.body; // caption is optional
    let errors = [];
    if (!req.file) errors.push("No image file was uploaded.");
    if (!chatId || typeof chatId !== "string" || !chatId.includes("-")) errors.push("Invalid or missing chatId.");
    if (!senderId || senderId !== req.session.userId) errors.push("Invalid or mismatched senderId.");
    if (!receiverId || typeof receiverId !== "string") errors.push("Invalid or missing receiverId.");
    if (senderId && !ObjectId.isValid(senderId)) errors.push("SenderId is not a valid ObjectId format.");
    if (receiverId && !ObjectId.isValid(receiverId)) errors.push("ReceiverId is not a valid ObjectId format.");

    if (errors.length > 0) {
      console.log("API /api/chat/messages/image - Validation Errors:", errors.join(" "));
      return res.status(400).json({ error: "Invalid image message data.", details: errors.join(" ") });
    }

    const [user1, user2] = chatId.split("-");
    if (user1 !== req.session.userId && user2 !== req.session.userId) {
      return res.status(403).json({ error: "Forbidden: Not part of this chat." });
    }

    const imageBuffer = await sharp(req.file.buffer)
      .resize({ width: 800, withoutEnlargement: true })
      .jpeg({ quality: 75 })
      .toBuffer();

    const newMessageDocument = {
      chatId,
      senderId: new ObjectId(senderId),
      receiverId: new ObjectId(receiverId),
      messageText: caption || "", // caption for the image
      image: { data: imageBuffer, contentType: "image/jpeg" },
      messageType: "image",
      timestamp: new Date(),
    };

    const result = await chatMessageCollection.insertOne(newMessageDocument);
    const savedMessage = {
      _id: result.insertedId.toString(),
      chatId,
      senderId: newMessageDocument.senderId.toString(),
      receiverId: newMessageDocument.receiverId.toString(),
      messageType: "image",
      timestamp: newMessageDocument.timestamp,
      messageText: newMessageDocument.messageText,
      imageDataUri: `data:image/jpeg;base64,${imageBuffer.toString("base64")}`,
    };

    console.log("API /api/chat/messages/image - Image message saved. Emitting via Socket.IO to room:", chatId);
    io.to(chatId).emit("newMessage", savedMessage);
    return res.status(201).json(savedMessage);
  } catch (error) {
    console.error("CRITICAL ERROR in POST /api/chat/messages/image:", error.stack);
    if (!res.headersSent) {
      return res.status(500).json({ error: "Server error while sending image message.", details: error.message });
    }
  }
});


// --- OTHER MISC ROUTES ---
// Viewpage route
app.get('/viewpage', (req, res) => {
  if (req.session.authenticated) {
    // Using firstName as username was not explicitly set in session previously
    res.render("viewpage", {
      title: "View Page",
      firstName: req.session.firstName, // Changed from username
      mapboxToken: process.env.MAPBOX_API_TOKEN
    });
  } else {
    res.redirect('/login');
  }
});

// Contact page route
app.get('/contact', (req, res) => {
  if (req.session.authenticated) {
    // Using firstName as username was not explicitly set in session previously
    res.render("contact", {
      title: "Contact Page", // Corrected title
      firstName: req.session.firstName // Changed from username
    });
  } else {
    res.redirect('/login');
  }
});

// Map page route
app.get("/map", (req, res) => {
  if (!req.session.authenticated) return res.redirect("/login");
  res.render("map", {
    title: "Map",
    mapboxToken: process.env.MAPBOX_API_TOKEN,
  });
});

// --- SOCKET.IO CONNECTION LOGIC ---
io.on("connection", (socket) => {
  console.log("A user connected via WebSocket:", socket.id);
  const session = socket.request.session; // Access session data from socket handshake

  if (!session || !session.authenticated) {
    console.log("Socket connection from unauthenticated user. Disconnecting.", socket.id);
    socket.disconnect(true); // Disconnect unauthenticated users
    return;
  }

  console.log(`User ${session.firstName} (${session.userId}) connected with socket ${socket.id}`);

  socket.on("joinChat", (chatId) => {
    if (chatId && typeof chatId === "string" && chatId.includes("-")) {
      console.log(`Socket ${socket.id} (User: ${session.userId}) joining chat room: ${chatId}`);
      socket.join(chatId);
    } else {
      console.log(`Socket ${socket.id} (User: ${session.userId}) tried to join an invalid chat room: '${chatId}'`);
    }
  });

  socket.on("disconnect", () => {
    console.log(`User disconnected: ${socket.id} (User: ${session.firstName || "Unknown"} - ${session.userId || "Unknown"})`);
    // Potential: Remove user from any rooms they were in, or update presence status
  });

  // Example: Listen for other custom events from client
  // socket.on('typing', (data) => {
  //   if (data.chatId) {
  //     socket.to(data.chatId).emit('userTyping', { userId: session.userId, isTyping: data.isTyping });
  //   }
  // });
});

// --- 404 AND GLOBAL ERROR HANDLER ---

// 404 Not Found Handler (must be after all other routes)
app.use((req, res, next) => {
  console.log("404 Not Found:", req.originalUrl);
  res.status(404).render("404", { title: "Page Not Found" });
});

<<<<<<< HEAD
// Global Error Handler (must be the last app.use())
app.use((err, req, res, next) => {
  console.error("Global error handler caught an error for URL:", req.originalUrl);
  console.error(err.stack); // Log the full error stack

  if (!res.headersSent) {
    return res.status(err.status || 500).render("errorPage", {
      title: "Server Error",
      errorMessage: err.message || "An unexpected server error occurred. Please try again later.",
      // In development, you might want to pass the error object:
      // error: process.env.NODE_ENV === 'development' ? err : {}
    });
  }
  // If headers already sent, delegate to default Express error handler
  next(err);
=======
app.get('/test', (req, res) => {
    res.render('test', { title: 'Test', mapboxToken: process.env.MAPBOX_API_TOKEN });
});

// Gemini API route
app.post('/api/gemini', async (req, res) => {
    try {    
    const prompt = req.body.prompt;
    if (!prompt) return res.status(400).json({ error: 'Missing prompt' });

    const result = await geminiModel.generateContent(prompt);
    const response = await result.response; 
    const text = response.text();           

    return res.json({ text });   
  } catch (err) {
    console.error("Gemini error:", err);
    res.status(500).json({ error: 'Gemini API call failed.' });
  }
});

app.post('/testPost', (req, res) => {
    const {'address address-search': address, city, province, postalCode} = req.body;

    console.log(JSON.stringify(req.body));
    res.send(`
        req.body: ${JSON.stringify(req.body)}
        
        <h1>Test Post</h1>
        <p>Address: ${address}</p>
        <p>City: ${city}</p>
        <p>Province: ${province}</p>
        <p>Postal Code: ${postalCode}</p>
        <a href="/test">Back</a>
        `)
});
     

// 404 Page, must be placed at the end of all the routes.
// but before "app.listen".
app.use((req, res) => {
    res.status(404);
    res.render("404", { title: "Error" });
>>>>>>> fc777140
});

// Start the server
server.listen(port, () => { // Use server.listen for Socket.IO
  console.log(`Server with Socket.IO is running on port ${port}`);
});<|MERGE_RESOLUTION|>--- conflicted
+++ resolved
@@ -21,12 +21,6 @@
   },
 });
 
-<<<<<<< HEAD
-const expireTime = 1 * 60 * 60 * 1000; // 1 hour
-=======
-// extract ObjectId property from object
-const { ObjectId } = require('mongodb');
-
 // Google Gemini API
 const { GoogleGenerativeAI  } = require('@google/generative-ai');
 
@@ -35,7 +29,6 @@
 const expireTime = 1 * 60 * 60 * 1000;
 
 // process.env. lets to access .env file so that it can fetch value(cf. .env).
->>>>>>> fc777140
 const port = process.env.PORT || 3000;
 
 const mongodb_host = process.env.MONGODB_HOST;
@@ -44,16 +37,9 @@
 const mongodb_db = process.env.MONGODB_DB;
 const mongodb_session_secret = process.env.MONGODB_SESSION_SECRET;
 const node_session_secret = process.env.NODE_SESSION_SECRET;
-<<<<<<< HEAD
-=======
 const google_gemini = new GoogleGenerativeAI(process.env.GEMINI_API_KEY);
 const geminiModel = google_gemini.getGenerativeModel({ model: "gemini-2.0-flash" });
 /* END secret section */
-
-// Users and Passwords arrays of objects (in memory 'database')
-// Need to change this to connect with mongoDB
-var { database } = require('./databaseConnection');
->>>>>>> fc777140
 
 var { database } = require("./databaseConnection"); // Assuming this file exports a connected MongoDB client
 
@@ -95,13 +81,9 @@
 
 // Express middleware
 app.use(express.urlencoded({ extended: false }));
-<<<<<<< HEAD
-app.use(express.json()); // For parsing application/json
-=======
 // Middleware for parsing JSON data in the request body.
 app.use(express.json());
 // Allows for images, CSS, JS file to be included inyour website.
->>>>>>> fc777140
 app.use(express.static(__dirname + "/public"));
 app.set("view engine", "ejs");
 
@@ -169,6 +151,24 @@
   }
 });
 
+// For Gemini Calls
+// Gemini API route
+app.post('/api/gemini', async (req, res) => {
+    try {    
+    const prompt = req.body.prompt;
+    if (!prompt) return res.status(400).json({ error: 'Missing prompt' });
+
+    const result = await geminiModel.generateContent(prompt);
+    const response = await result.response; 
+    const text = response.text();           
+
+    return res.json({ text });   
+  } catch (err) {
+    console.error("Gemini error:", err);
+    res.status(500).json({ error: 'Gemini API call failed.' });
+  }
+});
+
 // Signup page
 app.get("/signup", (req, res) => {
   res.render("signup", { title: "Sign Up" });
@@ -267,6 +267,7 @@
     };
 
     const result = await userCollection.insertOne(newUser);
+    
     req.session.authenticated = true;
     req.session.firstName = firstName;
     req.session.lastName = lastName;
@@ -447,24 +448,10 @@
       // Buffer is Node's way of representing a raw binary data
       .toBuffer();
 
-<<<<<<< HEAD
     const thumbBuffer = await sharp(req.file.buffer)
       .resize({ width: 400, withoutEnlargement: true })
       .jpeg({ quality: 70 })
       .toBuffer();
-=======
-    // insert into mongoDB
-    // extract insertedId property which is ObjectId
-    const { insertedId } = await userCollection.insertOne(
-        { firstName: firstName, 
-            lastName: lastName, 
-            email: email, password: hashedPassword, 
-            role: role, 
-            languages: [], 
-            createdAt: new Date() 
-        }
-    );
->>>>>>> fc777140
 
     updateDoc.$set.image = { data: fullBuffer, contentType: "image/jpeg" };
     updateDoc.$set.thumbnail = { data: thumbBuffer, contentType: "image/jpeg" };
@@ -772,7 +759,6 @@
   res.status(404).render("404", { title: "Page Not Found" });
 });
 
-<<<<<<< HEAD
 // Global Error Handler (must be the last app.use())
 app.use((err, req, res, next) => {
   console.error("Global error handler caught an error for URL:", req.originalUrl);
@@ -788,51 +774,6 @@
   }
   // If headers already sent, delegate to default Express error handler
   next(err);
-=======
-app.get('/test', (req, res) => {
-    res.render('test', { title: 'Test', mapboxToken: process.env.MAPBOX_API_TOKEN });
-});
-
-// Gemini API route
-app.post('/api/gemini', async (req, res) => {
-    try {    
-    const prompt = req.body.prompt;
-    if (!prompt) return res.status(400).json({ error: 'Missing prompt' });
-
-    const result = await geminiModel.generateContent(prompt);
-    const response = await result.response; 
-    const text = response.text();           
-
-    return res.json({ text });   
-  } catch (err) {
-    console.error("Gemini error:", err);
-    res.status(500).json({ error: 'Gemini API call failed.' });
-  }
-});
-
-app.post('/testPost', (req, res) => {
-    const {'address address-search': address, city, province, postalCode} = req.body;
-
-    console.log(JSON.stringify(req.body));
-    res.send(`
-        req.body: ${JSON.stringify(req.body)}
-        
-        <h1>Test Post</h1>
-        <p>Address: ${address}</p>
-        <p>City: ${city}</p>
-        <p>Province: ${province}</p>
-        <p>Postal Code: ${postalCode}</p>
-        <a href="/test">Back</a>
-        `)
-});
-     
-
-// 404 Page, must be placed at the end of all the routes.
-// but before "app.listen".
-app.use((req, res) => {
-    res.status(404);
-    res.render("404", { title: "Error" });
->>>>>>> fc777140
 });
 
 // Start the server
