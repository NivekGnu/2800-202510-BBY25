--- conflicted
+++ resolved
@@ -219,12 +219,8 @@
         postings: postings,
         categories: categories,
         selectedCategory: selectedCategory,
-<<<<<<< HEAD
         selectedLanguage: selectedLanguage,
         languages: ['English', '中文', 'Español', 'Français', '한국어', 'Punjabi', 'Tiếng Việt', 'Tagalog']
-=======
-        userFirstName: req.session.firstName,
->>>>>>> 0506a173
       });
     } else {
       res.redirect("/login");
