--- conflicted
+++ resolved
@@ -89,7 +89,15 @@
     delete req.session.error;    
     res.render("login", { title: "Log in" , error: error });
 })
-<<<<<<< HEAD
+// The route for the chat page
+app.get('/chat', (req, res) => {
+    if (req.session.authenticated) {
+        res.render("chat", { title: "Chat", firstName: req.session.firstName });
+    } 
+    else {
+        res.redirect('/login');
+    }
+});
 
 // The route for logging in page which checks the matching 
 // users with the corresponding pw.
@@ -180,17 +188,6 @@
 	}
 });
 
-=======
-// The route for the chat page
-app.get('/chat', (req, res) => {
-    if (req.session.authenticated) {
-        res.render("chat", { title: "Chat", firstName: req.session.firstName });
-    } 
-    else {
-        res.redirect('/login');
-    }
-});
->>>>>>> 829367e1
 // route for sign up submission
 app.post('/signupSubmit', async (req, res) => {
     const { firstName, lastName, email, password, role } = req.body;
