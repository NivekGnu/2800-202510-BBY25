<%-/* views/buyerHome.ejs */%>
<%- include("templates/header") %>

<<<<<<< HEAD
<div class="px-4 py-6 mx-auto max-w-4xl">
    <div class="flex items-center justify-between mb-6">
        <h1 class="text-3xl font-bold text-gray-800">BUYER HOME PAGE</h1>
        <button id="signout" class="px-4 py-2 bg-red-600 hover:bg-red-700 text-white rounded-lg transition">
            Sign out
        </button>
    </div>

    <p class="mb-4 text-gray-700">Your current location: <span id="city" class="font-medium">Detecting…</span></p>

    <section class="mt-8">
        <h2 class="text-2xl font-semibold mb-4 text-gray-800">All Available Postings</h2>

        <% if (postings.length === 0) { %>
            <p class="text-gray-600">There are currently no postings yet.</p>
        <% } else { %>
            <div class="grid grid-cols-1 sm:grid-cols-2 md:grid-cols-3 gap-6">
                <% postings.forEach(p => { %>
                    <a href="/viewpage?postId=<%= p._id %>" class="block group">
                        <div class="bg-white rounded-lg shadow-md overflow-hidden hover:shadow-xl transition-shadow duration-300">
                            <div class="w-full h-48 overflow-hidden">
                                <img src="<%= p.thumbSrc %>" alt="Thumbnail of <%= p.produce %>" class="w-full h-full object-cover group-hover:scale-105 transition-transform duration-300">
                            </div>
                            <div class="p-4">
                                <h5 class="text-lg font-semibold text-gray-800 mb-1 truncate group-hover:text-green-600"> <%# CHG: blue to green %>
                                    <%= p.produce %>
                                </h5>
                                <p class="text-sm text-gray-600 mb-1">
                                    Qty: <%= p.quantity %> | Price: $<%= typeof p.price === 'number' ? p.price.toFixed(2) : p.price %>
                                </p>
                                <p class="text-xs text-gray-500 mb-2">
                                    Posted: <%= new Date(p.createdAt).toLocaleDateString() %>
                                </p>
                                <p class="text-sm text-gray-700 h-10 overflow-hidden text-ellipsis">
                                    <%= p.description %>
                                </p>
                            </div>
                        </div>
                    </a>
                <% }) %>
            </div>
        <% } %>
    </section>
</div>

<!-- AI BUTTON (already green) -->
<button id="ai-helper-button"
    class="fixed bottom-20 right-6 z-50 bg-green-600 hover:bg-green-700 text-white p-4 rounded-full shadow-lg flex items-center justify-center">
    <img src="/img/glow-icon.svg" alt="AI Helper Icon" class="w-8 h-8">
</button>

<!-- AI modal (header already green) -->
<div id="ai-modal" class="fixed inset-0 z-[100] flex items-center justify-center bg-gray-900 bg-opacity-75 opacity-0 pointer-events-none transition-opacity duration-300 ease-out"
    aria-labelledby="modal-title" role="dialog" aria-modal="true">
    <div class="relative transform overflow-hidden rounded-lg bg-white text-left shadow-xl transition-all sm:my-8 sm:w-full sm:max-w-lg">
        <div class="bg-green-600 px-4 py-3 flex justify-between items-center">
            <h3 id="modal-title" class="text-lg font-semibold text-white">
                Produce In Season
            </h3>
            <button type="button" id="close-modal-icon" class="text-green-100 hover:text-white">
                <svg class="w-6 h-6" fill="none" stroke="currentColor" viewBox="0 0 24 24" xmlns="http://www.w3.org/2000/svg"><path stroke-linecap="round" stroke-linejoin="round" stroke-width="2" d="M6 18L18 6M6 6l12 12"></path></svg>
            </button>
        </div>
        <div class="bg-white px-4 pt-5 pb-4 sm:p-6 sm:pb-4">
            <div class="mt-2 max-h-60 overflow-y-auto">
                <p id="output" class="text-sm text-gray-700 whitespace-pre-line">Loading suggestions...</p>
=======
<div class="px-4 py-6">
  <div class="flex items-center justify-between mb-6">
    <h1 class="text-3xl font-bold">BUYER HOME PAGE</h1>
    <button
      id="signout"
      class="px-4 py-2 bg-blue-600 hover:bg-blue-700 text-white rounded-lg transition"
    >
      Sign out
    </button>
  </div>

  <p class="mb-4">
    Your current location:
    <span id="city" class="font-medium">Detecting…</span>.
  </p>

  <%- include('templates/navbar_buyer') %>

  <section class="mt-8">
    <h2 class="text-2xl font-semibold mb-4">All Available Postings</h2>

    <% if (postings.length === 0) { %>
      <p>There are currently no postings yet.</p>
    <% } else { %>
      <!-- mobile: 2 columns; md+: 3 columns -->
      <div class="grid grid-cols-2 md:grid-cols-3 gap-4">
        <% postings.forEach(p => { %>
          <div class="bg-white shadow-lg rounded-lg overflow-hidden flex flex-col h-full">
            <!-- thumbnail -->
            <div class="w-full aspect-square bg-gray-100 overflow-hidden">
              <img
                src="<%= p.thumbSrc %>"
                alt="Thumbnail of <%= p.produce %>"
                class="w-full h-full object-cover object-center"
              />
            </div>

            <!-- details -->
            <div class="flex-1 p-4 flex flex-col">
              <h3 class="text-lg font-medium truncate mb-2"><%= p.produce %></h3>
              <p class="text-sm text-gray-600 mb-1">
                Quantity: <span class="font-medium"><%= p.quantity %></span>
              </p>
              <p class="text-sm text-gray-600 mb-1">
                Price: <span class="font-medium"><%= p.price %></span>
              </p>
              <p class="text-xs text-gray-500 mb-2">
                Posted on <%= p.createdAt.toLocaleDateString() %>
              </p>
              <p class="text-sm text-gray-700 mb-4 flex-1"><%= p.description %></p>
            </div>

            <!-- view full image -->
            <div class="px-4 pb-4">
              <a
                href="<%= p.imageSrc %>"
                target="_blank"
                class="block w-full text-center px-4 py-2 bg-indigo-600 hover:bg-indigo-700 text-white rounded-lg transition"
              >
                View Full Image
              </a>
>>>>>>> 17c39fe3
            </div>
          </div>
        <% }) %>
      </div>
    <% } %>
  </section>
</div>

<!-- AI HELPER BUTTON & MODAL (unchanged) -->
<button
  id="ai-helper-button"
  class="fixed bottom-20 right-6 z-50 bg-green-700 hover:bg-green-800 text-white p-3 rounded-full"
>
  <img src="/img/glow-icon.svg" alt="AI Helper Icon" class="w-10 h-10"/>
</button>

<div
  id="ai-modal"
  class="relative z-10 opacity-0 pointer-events-none transition-opacity duration-300 ease-out"
  aria-labelledby="modal-title"
  role="dialog"
  aria-modal="true"
>
  <div class="fixed inset-0 bg-gray-500/75 transition-opacity" aria-hidden="true"></div>
  <div class="fixed inset-0 z-10 w-screen overflow-y-auto">
    <div class="flex min-h-screen items-center justify-center p-4 text-center">
      <div class="relative transform overflow-hidden rounded-lg bg-white text-left shadow-xl transition-all sm:my-8 sm:w-full sm:max-w-lg">
        <div class="bg-gray-500 px-4 py-3">
          <h3 id="modal-title" class="text-lg text-center font-semibold text-black">
            What are some produce in season right now?
          </h3>
        </div>
        <div class="bg-white px-4 pt-2 pb-4 sm:p-6 sm:pb-4">
          <div class="mt-2 max-h-60 overflow-y-auto">
            <p id="output" class="text-sm text-gray-700"></p>
          </div>
        </div>
        <div class="bg-gray-100 px-4 py-3 sm:flex sm:flex-row-reverse sm:px-6">
<<<<<<< HEAD
            <button type="button" id="close-modal-button"
                class="inline-flex w-full justify-center rounded-md bg-red-600 px-4 py-2 text-sm font-semibold text-white shadow-sm hover:bg-red-500 sm:ml-3 sm:w-auto">Close</button>
        </div>
    </div>
</div>

<script src="/scripts/gemini_scripts.js"></script>
<script>
    // ... (JavaScript remains the same) ...
    document.getElementById("signout").addEventListener("click", () => { window.location.href = "/logout"; });
    if (navigator.geolocation) {
        navigator.geolocation.getCurrentPosition(async ({ coords }) => {
            const { latitude, longitude } = coords;
            try {
                const res = await fetch(`https://api.mapbox.com/geocoding/v5/mapbox.places/${longitude},${latitude}.json?access_token=<%= mapboxToken %>`);
                if (!res.ok) throw new Error(`Geocoding failed: ${res.status}`);
                const json = await res.json();
                const place = json.features.find(f => f.place_type.includes('place'));
                document.getElementById('city').textContent = place?.text || 'Unknown location';
            } catch (error) { console.error("Error fetching city:", error); document.getElementById('city').textContent = 'Could not get location'; }
        }, () => { document.getElementById('city').textContent = 'Permission denied'; });
    } else { document.getElementById('city').textContent = 'Geolocation not supported'; }
    const aiHelperButton = document.getElementById('ai-helper-button');
    const aiModal = document.getElementById('ai-modal');
    const closeModalButton = document.getElementById('close-modal-button');
    const closeModalIcon = document.getElementById('close-modal-icon');
    const outputElement = document.getElementById('output');
    function openAiModal() {
        aiModal.classList.remove('opacity-0', 'pointer-events-none'); aiModal.classList.add('opacity-100');
        outputElement.textContent = 'Fetching seasonal produce suggestions...';
        if (typeof gemini_run === 'function') { gemini_run(outputElement, "What produce is generally in season right now in my current region (North America)? Provide a list."); }
        else { outputElement.textContent = 'AI helper script not loaded.'; console.error("gemini_run function not found.");}
    }
    function closeAiModal() { aiModal.classList.add('opacity-0', 'pointer-events-none'); aiModal.classList.remove('opacity-100'); }
    aiHelperButton.addEventListener('click', openAiModal); closeModalButton.addEventListener('click', closeAiModal); closeModalIcon.addEventListener('click', closeAiModal);
    document.addEventListener('keydown', (event) => { if (event.key === 'Escape' && aiModal.classList.contains('opacity-100')) { closeAiModal(); } });
</script>

<%- include("templates/navbar_buyer") %>
=======
          <button
            id="close-modal"
            type="button"
            class="inline-flex w-full justify-center rounded-md bg-green-600 px-3 py-2 text-sm font-semibold text-white hover:bg-green-500 sm:ml-3 sm:w-auto"
          >
            Close
          </button>
        </div>
      </div>
    </div>
  </div>
</div>

<script src="scripts/gemini_scripts.js"></script>

<script>
  document.getElementById("signout")
    .addEventListener("click", () => window.location.href = "/logout");

  if (navigator.geolocation) {
    navigator.geolocation.getCurrentPosition(async ({ coords }) => {
      const { latitude, longitude } = coords;
      const res = await fetch(
        `https://api.mapbox.com/geocoding/v5/mapbox.places/${longitude},${latitude}.json?access_token=<%= mapboxToken %>`
      );
      const json = await res.json();
      const place = json.features.find(f => f.place_type.includes('place'));
      document.getElementById('city').textContent = place?.text || 'Unknown';
    }, () => {
      document.getElementById('city').textContent = 'Permission denied';
    });
  } else {
    document.getElementById('city').textContent = 'Geolocation not supported';
  }
</script>

>>>>>>> 17c39fe3
<%- include("templates/footer") %><|MERGE_RESOLUTION|>--- conflicted
+++ resolved
@@ -1,250 +1,166 @@
 <%-/* views/buyerHome.ejs */%>
 <%- include("templates/header") %>
 
-<<<<<<< HEAD
-<div class="px-4 py-6 mx-auto max-w-4xl">
-    <div class="flex items-center justify-between mb-6">
-        <h1 class="text-3xl font-bold text-gray-800">BUYER HOME PAGE</h1>
-        <button id="signout" class="px-4 py-2 bg-red-600 hover:bg-red-700 text-white rounded-lg transition">
-            Sign out
-        </button>
+    <div class="px-4 py-6">
+        <div class="flex items-center justify-between mb-6">
+            <h1 class="text-3xl font-bold">BUYER HOME PAGE</h1>
+            <button id="signout" class="px-4 py-2 bg-blue-600 hover:bg-blue-700 text-white rounded-lg transition">
+                Sign out
+            </button>
+        </div>
+
+        <p class="mb-4">Your current location: <span id="city" class="font-medium">Detecting…</span>.</p>
+
+        <section class="mt-8">
+            <h2 class="text-2xl font-semibold mb-4">All Available Postings</h2>
+
+            <% if (postings.length===0) { %>
+                <p>There are currently no postings yet.</p>
+                <% } else { %>
+                    <% postings.forEach(p=> { %>
+                        <div class="card mb-3" style="max-width: 540px;">
+                            <div class="row no-gutters">
+                                <div class="col-md-4">
+                                    <!-- Print thumbnail image -->
+                                    <img src="<%= p.thumbSrc %>" class="card-img" alt="Thumbnail of <%= p.produce %>">
+                                </div>
+                                <div class="col-md-8">
+                                    <div class="card-body">
+                                        <h5 class="card-title">
+                                            <%= p.produce %>
+                                        </h5>
+                                        <p class="card-text">
+                                            Avaiable Quantity: <%= p.quantity %><br>
+                                                Price: <%= p.price %>
+                                        </p>
+                                        <p class="card-text"><small class="text-muted">
+                                                Posted on <%= p.createdAt.toLocaleString() %>
+                                            </small></p>
+                                        <p class="card-text">
+                                            <%= p.description %>
+                                        </p>
+                                        <!-- Original image -->
+                                        <a href="<%= p.imageSrc %>" target="_blank"
+                                            class="btn btn-sm btn-outline-primary">
+                                            View Full Image
+                                        </a>
+                                    </div>
+                                </div>
+                            </div>
+                        </div>
+                        <% }) %>
+                            <% } %>
     </div>
 
-    <p class="mb-4 text-gray-700">Your current location: <span id="city" class="font-medium">Detecting…</span></p>
+    <!-- AI BUTTON -->
+    <button id="ai-helper-button"
+        class="fixed bottom-20 right-6 z-50 bg-green-700 hover:bg-green-800 text-white p-3 rounded-full ">
+        <img src="/img/glow-icon.svg" alt="AI Helper Icon" class="w-10 h-10">
+    </button>
 
-    <section class="mt-8">
-        <h2 class="text-2xl font-semibold mb-4 text-gray-800">All Available Postings</h2>
+    <!-- AI modal; default hidden -->
+    <div id="ai-modal" class="relative z-10 opacity-0 pointer-events-none transition-opacity duration-300 ease-out"
+        aria-labelledby="modal-title" role="dialog" aria-modal="true">
 
-        <% if (postings.length === 0) { %>
-            <p class="text-gray-600">There are currently no postings yet.</p>
-        <% } else { %>
-            <div class="grid grid-cols-1 sm:grid-cols-2 md:grid-cols-3 gap-6">
-                <% postings.forEach(p => { %>
-                    <a href="/viewpage?postId=<%= p._id %>" class="block group">
-                        <div class="bg-white rounded-lg shadow-md overflow-hidden hover:shadow-xl transition-shadow duration-300">
-                            <div class="w-full h-48 overflow-hidden">
-                                <img src="<%= p.thumbSrc %>" alt="Thumbnail of <%= p.produce %>" class="w-full h-full object-cover group-hover:scale-105 transition-transform duration-300">
-                            </div>
-                            <div class="p-4">
-                                <h5 class="text-lg font-semibold text-gray-800 mb-1 truncate group-hover:text-green-600"> <%# CHG: blue to green %>
-                                    <%= p.produce %>
-                                </h5>
-                                <p class="text-sm text-gray-600 mb-1">
-                                    Qty: <%= p.quantity %> | Price: $<%= typeof p.price === 'number' ? p.price.toFixed(2) : p.price %>
-                                </p>
-                                <p class="text-xs text-gray-500 mb-2">
-                                    Posted: <%= new Date(p.createdAt).toLocaleDateString() %>
-                                </p>
-                                <p class="text-sm text-gray-700 h-10 overflow-hidden text-ellipsis">
-                                    <%= p.description %>
-                                </p>
+        <div class="fixed inset-0 bg-gray-500/75 transition-opacity" aria-hidden="true"></div>
+
+        <div class="fixed inset-0 z-10 w-screen overflow-y-auto">
+            <div class="flex min-h-screen items-center justify-center p-4 text-center">
+                <div
+                    class="relative transform overflow-hidden rounded-lg bg-white text-left shadow-xl transition-all sm:my-8 sm:w-full sm:max-w-lg">
+
+                    <!-- GREEN HEADER BAR -->
+                    <div class="bg-gray-500 px-4 py-3">
+                        <h3 id="modal-title" class="text-lg text-center font-semibold text-black">
+                            What are some produce in season right now?
+                        </h3>
+                    </div>
+
+                    <!-- MAIN CONTENT -->
+                    <div class="bg-white px-4 pt-2 pb-4 sm:p-6 sm:pb-4">
+                        <div class="sm:flex sm:items-start">
+                            <div class="mt-3 text-center sm:mt-0 sm:ml-4 sm:text-left">
+                                <div class="mt-2 max-h-60 overflow-y-auto">
+                                    <p id="output" class="text-sm text-gray-700"></p>
+                                </div>
                             </div>
                         </div>
-                    </a>
-                <% }) %>
+                    </div>
+
+                    <!-- FOOTER BUTTON -->
+                    <div class="bg-gray-100 px-4 py-3 sm:flex sm:flex-row-reverse sm:px-6">
+                        <button type="button" id="close-modal"
+                            class="inline-flex w-full justify-center rounded-md bg-green-600 px-3 py-2 text-sm font-semibold text-white shadow-xs hover:bg-green-500 sm:ml-3 sm:w-auto">Close</button>
+                    </div>
+                </div>
             </div>
-        <% } %>
-    </section>
-</div>
-
-<!-- AI BUTTON (already green) -->
-<button id="ai-helper-button"
-    class="fixed bottom-20 right-6 z-50 bg-green-600 hover:bg-green-700 text-white p-4 rounded-full shadow-lg flex items-center justify-center">
-    <img src="/img/glow-icon.svg" alt="AI Helper Icon" class="w-8 h-8">
-</button>
-
-<!-- AI modal (header already green) -->
-<div id="ai-modal" class="fixed inset-0 z-[100] flex items-center justify-center bg-gray-900 bg-opacity-75 opacity-0 pointer-events-none transition-opacity duration-300 ease-out"
-    aria-labelledby="modal-title" role="dialog" aria-modal="true">
-    <div class="relative transform overflow-hidden rounded-lg bg-white text-left shadow-xl transition-all sm:my-8 sm:w-full sm:max-w-lg">
-        <div class="bg-green-600 px-4 py-3 flex justify-between items-center">
-            <h3 id="modal-title" class="text-lg font-semibold text-white">
-                Produce In Season
-            </h3>
-            <button type="button" id="close-modal-icon" class="text-green-100 hover:text-white">
-                <svg class="w-6 h-6" fill="none" stroke="currentColor" viewBox="0 0 24 24" xmlns="http://www.w3.org/2000/svg"><path stroke-linecap="round" stroke-linejoin="round" stroke-width="2" d="M6 18L18 6M6 6l12 12"></path></svg>
-            </button>
-        </div>
-        <div class="bg-white px-4 pt-5 pb-4 sm:p-6 sm:pb-4">
-            <div class="mt-2 max-h-60 overflow-y-auto">
-                <p id="output" class="text-sm text-gray-700 whitespace-pre-line">Loading suggestions...</p>
-=======
-<div class="px-4 py-6">
-  <div class="flex items-center justify-between mb-6">
-    <h1 class="text-3xl font-bold">BUYER HOME PAGE</h1>
-    <button
-      id="signout"
-      class="px-4 py-2 bg-blue-600 hover:bg-blue-700 text-white rounded-lg transition"
-    >
-      Sign out
-    </button>
-  </div>
-
-  <p class="mb-4">
-    Your current location:
-    <span id="city" class="font-medium">Detecting…</span>.
-  </p>
-
-  <%- include('templates/navbar_buyer') %>
-
-  <section class="mt-8">
-    <h2 class="text-2xl font-semibold mb-4">All Available Postings</h2>
-
-    <% if (postings.length === 0) { %>
-      <p>There are currently no postings yet.</p>
-    <% } else { %>
-      <!-- mobile: 2 columns; md+: 3 columns -->
-      <div class="grid grid-cols-2 md:grid-cols-3 gap-4">
-        <% postings.forEach(p => { %>
-          <div class="bg-white shadow-lg rounded-lg overflow-hidden flex flex-col h-full">
-            <!-- thumbnail -->
-            <div class="w-full aspect-square bg-gray-100 overflow-hidden">
-              <img
-                src="<%= p.thumbSrc %>"
-                alt="Thumbnail of <%= p.produce %>"
-                class="w-full h-full object-cover object-center"
-              />
-            </div>
-
-            <!-- details -->
-            <div class="flex-1 p-4 flex flex-col">
-              <h3 class="text-lg font-medium truncate mb-2"><%= p.produce %></h3>
-              <p class="text-sm text-gray-600 mb-1">
-                Quantity: <span class="font-medium"><%= p.quantity %></span>
-              </p>
-              <p class="text-sm text-gray-600 mb-1">
-                Price: <span class="font-medium"><%= p.price %></span>
-              </p>
-              <p class="text-xs text-gray-500 mb-2">
-                Posted on <%= p.createdAt.toLocaleDateString() %>
-              </p>
-              <p class="text-sm text-gray-700 mb-4 flex-1"><%= p.description %></p>
-            </div>
-
-            <!-- view full image -->
-            <div class="px-4 pb-4">
-              <a
-                href="<%= p.imageSrc %>"
-                target="_blank"
-                class="block w-full text-center px-4 py-2 bg-indigo-600 hover:bg-indigo-700 text-white rounded-lg transition"
-              >
-                View Full Image
-              </a>
->>>>>>> 17c39fe3
-            </div>
-          </div>
-        <% }) %>
-      </div>
-    <% } %>
-  </section>
-</div>
-
-<!-- AI HELPER BUTTON & MODAL (unchanged) -->
-<button
-  id="ai-helper-button"
-  class="fixed bottom-20 right-6 z-50 bg-green-700 hover:bg-green-800 text-white p-3 rounded-full"
->
-  <img src="/img/glow-icon.svg" alt="AI Helper Icon" class="w-10 h-10"/>
-</button>
-
-<div
-  id="ai-modal"
-  class="relative z-10 opacity-0 pointer-events-none transition-opacity duration-300 ease-out"
-  aria-labelledby="modal-title"
-  role="dialog"
-  aria-modal="true"
->
-  <div class="fixed inset-0 bg-gray-500/75 transition-opacity" aria-hidden="true"></div>
-  <div class="fixed inset-0 z-10 w-screen overflow-y-auto">
-    <div class="flex min-h-screen items-center justify-center p-4 text-center">
-      <div class="relative transform overflow-hidden rounded-lg bg-white text-left shadow-xl transition-all sm:my-8 sm:w-full sm:max-w-lg">
-        <div class="bg-gray-500 px-4 py-3">
-          <h3 id="modal-title" class="text-lg text-center font-semibold text-black">
-            What are some produce in season right now?
-          </h3>
-        </div>
-        <div class="bg-white px-4 pt-2 pb-4 sm:p-6 sm:pb-4">
-          <div class="mt-2 max-h-60 overflow-y-auto">
-            <p id="output" class="text-sm text-gray-700"></p>
-          </div>
-        </div>
-        <div class="bg-gray-100 px-4 py-3 sm:flex sm:flex-row-reverse sm:px-6">
-<<<<<<< HEAD
-            <button type="button" id="close-modal-button"
-                class="inline-flex w-full justify-center rounded-md bg-red-600 px-4 py-2 text-sm font-semibold text-white shadow-sm hover:bg-red-500 sm:ml-3 sm:w-auto">Close</button>
         </div>
     </div>
-</div>
 
-<script src="/scripts/gemini_scripts.js"></script>
-<script>
-    // ... (JavaScript remains the same) ...
-    document.getElementById("signout").addEventListener("click", () => { window.location.href = "/logout"; });
-    if (navigator.geolocation) {
-        navigator.geolocation.getCurrentPosition(async ({ coords }) => {
-            const { latitude, longitude } = coords;
-            try {
-                const res = await fetch(`https://api.mapbox.com/geocoding/v5/mapbox.places/${longitude},${latitude}.json?access_token=<%= mapboxToken %>`);
-                if (!res.ok) throw new Error(`Geocoding failed: ${res.status}`);
+    <script src="scripts/gemini_scripts.js"></script>
+
+    <script>
+        document.getElementById("signout")
+            .addEventListener("click", () => {
+                window.location.href = "/logout"
+            });
+
+        // check if browser supports geolocation
+        // if yes, geolocation object exists
+        if (navigator.geolocation) {
+            // ask user for permission
+            navigator.geolocation.getCurrentPosition(async ({ coords }) => { // permission granted callback
+                // extract latitude and longitude from coords and store them
+                const { latitude, longitude } = coords;
+                // get the response object for reverse geocoding (coordinates -> place)
+                const res = await fetch(
+                    `https://api.mapbox.com/geocoding/v5/mapbox.places/${longitude},${latitude}.json?access_token=<%= mapboxToken %>`
+                );
+                // since response object is raw, parse as JSON
                 const json = await res.json();
+                // in features, find object whose place_type is "place" aka city in mapbox
                 const place = json.features.find(f => f.place_type.includes('place'));
-                document.getElementById('city').textContent = place?.text || 'Unknown location';
-            } catch (error) { console.error("Error fetching city:", error); document.getElementById('city').textContent = 'Could not get location'; }
-        }, () => { document.getElementById('city').textContent = 'Permission denied'; });
-    } else { document.getElementById('city').textContent = 'Geolocation not supported'; }
-    const aiHelperButton = document.getElementById('ai-helper-button');
-    const aiModal = document.getElementById('ai-modal');
-    const closeModalButton = document.getElementById('close-modal-button');
-    const closeModalIcon = document.getElementById('close-modal-icon');
-    const outputElement = document.getElementById('output');
-    function openAiModal() {
-        aiModal.classList.remove('opacity-0', 'pointer-events-none'); aiModal.classList.add('opacity-100');
-        outputElement.textContent = 'Fetching seasonal produce suggestions...';
-        if (typeof gemini_run === 'function') { gemini_run(outputElement, "What produce is generally in season right now in my current region (North America)? Provide a list."); }
-        else { outputElement.textContent = 'AI helper script not loaded.'; console.error("gemini_run function not found.");}
-    }
-    function closeAiModal() { aiModal.classList.add('opacity-0', 'pointer-events-none'); aiModal.classList.remove('opacity-100'); }
-    aiHelperButton.addEventListener('click', openAiModal); closeModalButton.addEventListener('click', closeAiModal); closeModalIcon.addEventListener('click', closeAiModal);
-    document.addEventListener('keydown', (event) => { if (event.key === 'Escape' && aiModal.classList.contains('opacity-100')) { closeAiModal(); } });
-</script>
+                // place?.text only gets text if place exists
+                document.getElementById('city').textContent = place?.text || 'Unknown';
+            }, () => { // permission denied callback
+                document.getElementById('city').textContent = 'Permission denied';
+            });
+        } else { // browser does not support geolocation
+            document.getElementById('city').textContent = 'Geolocation not supported';
+        }
+    </script>
 
-<%- include("templates/navbar_buyer") %>
-=======
-          <button
-            id="close-modal"
-            type="button"
-            class="inline-flex w-full justify-center rounded-md bg-green-600 px-3 py-2 text-sm font-semibold text-white hover:bg-green-500 sm:ml-3 sm:w-auto"
-          >
-            Close
-          </button>
-        </div>
-      </div>
-    </div>
-  </div>
-</div>
+    <script>
+        document.getElementById("signout")
+            .addEventListener("click", () => {
+                window.location.href = "/logout"
+            });
 
-<script src="scripts/gemini_scripts.js"></script>
+        // check if browser supports geolocation
+        // if yes, geolocation object exists
+        if (navigator.geolocation) {
+            // ask user for permission
+            navigator.geolocation.getCurrentPosition(async ({ coords }) => { // permission granted callback
+                // extract latitude and longitude from coords and store them
+                const { latitude, longitude } = coords;
+                // get the response object for reverse geocoding (coordinates -> place)
+                const res = await fetch(
+                    `https://api.mapbox.com/geocoding/v5/mapbox.places/${longitude},${latitude}.json?access_token=<%= mapboxToken %>`
+                );
+                // since response object is raw, parse as JSON
+                const json = await res.json();
+                // in features, find object whose place_type is "place" aka city in mapbox
+                const place = json.features.find(f => f.place_type.includes('place'));
+                // place?.text only gets text if place exists
+                document.getElementById('city').textContent = place?.text || 'Unknown';
+            }, () => { // permission denied callback
+                document.getElementById('city').textContent = 'Permission denied';
+            });
+        } else { // browser does not support geolocation
+            document.getElementById('city').textContent = 'Geolocation not supported';
+        }
+    </script>
 
-<script>
-  document.getElementById("signout")
-    .addEventListener("click", () => window.location.href = "/logout");
-
-  if (navigator.geolocation) {
-    navigator.geolocation.getCurrentPosition(async ({ coords }) => {
-      const { latitude, longitude } = coords;
-      const res = await fetch(
-        `https://api.mapbox.com/geocoding/v5/mapbox.places/${longitude},${latitude}.json?access_token=<%= mapboxToken %>`
-      );
-      const json = await res.json();
-      const place = json.features.find(f => f.place_type.includes('place'));
-      document.getElementById('city').textContent = place?.text || 'Unknown';
-    }, () => {
-      document.getElementById('city').textContent = 'Permission denied';
-    });
-  } else {
-    document.getElementById('city').textContent = 'Geolocation not supported';
-  }
-</script>
-
->>>>>>> 17c39fe3
-<%- include("templates/footer") %>+    <%- include("templates/navbar_buyer") %>
+        <%- include("templates/navbar_buyer") %>
+            <%- include("templates/footer") %>