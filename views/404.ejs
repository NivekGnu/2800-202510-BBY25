<%- include("templates/header") %> 

<<<<<<< HEAD
<div class="flex flex-col items-center justify-center min-h-screen bg-gray-100 text-center px-4">
    <h1 class="text-4xl font-bold text-green-700 mb-6">Page not found - 404</h1>
    
    <img src="/img/famer.gif" alt="404 Not Found" class="max-w-full h-auto mb-8">

    <p class="text-gray-700 mb-4">Oops! The page you're looking for doesn't exist.</p>
    <a href="/" class="text-blue-500 hover:underline">Go back to homepage</a>
</div>

<%- include("templates/navbar_buyer") %>
=======
    <% if(user.role === 'buyer') { %>
      <%- include("templates/navbar_buyer") %>
    <% } else if(user.role === 'seller') { %>
      <%- include('templates/navbar_seller') %>
    <% } %>
>>>>>>> f9ac9264
<%- include("templates/footer") %> <|MERGE_RESOLUTION|>--- conflicted
+++ resolved
@@ -1,6 +1,5 @@
 <%- include("templates/header") %> 
 
-<<<<<<< HEAD
 <div class="flex flex-col items-center justify-center min-h-screen bg-gray-100 text-center px-4">
     <h1 class="text-4xl font-bold text-green-700 mb-6">Page not found - 404</h1>
     
@@ -10,12 +9,10 @@
     <a href="/" class="text-blue-500 hover:underline">Go back to homepage</a>
 </div>
 
-<%- include("templates/navbar_buyer") %>
-=======
-    <% if(user.role === 'buyer') { %>
-      <%- include("templates/navbar_buyer") %>
-    <% } else if(user.role === 'seller') { %>
-      <%- include('templates/navbar_seller') %>
-    <% } %>
->>>>>>> f9ac9264
-<%- include("templates/footer") %> +<% if (user.role === 'buyer') { %>
+    <%- include("templates/navbar_buyer") %>
+<% } else if (user.role === 'seller') { %>
+    <%- include("templates/navbar_seller") %>
+<% } %>
+
+<%- include("templates/footer") %>