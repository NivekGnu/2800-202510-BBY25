--- conflicted
+++ resolved
@@ -250,7 +250,6 @@
       }
     });
 
-<<<<<<< HEAD
         if (checkoutButton) {
           checkoutButton.addEventListener("click", async () => {
             if (Object.keys(cartDataForCheckout).length === 0) {
@@ -259,27 +258,11 @@
               );
               return;
             }
-
             const firstSellerId = Object.keys(cartDataForCheckout)[0];
             if (!firstSellerId) {
               alert("No items to checkout.");
               return;
             }
-=======
-    if (checkoutButton) {
-      checkoutButton.addEventListener("click", async () => {
-        if (Object.keys(cartDataForCheckout).length === 0) {
-          alert(
-            "Your cart is empty or something went wrong with preparing items for checkout."
-          );
-          return;
-        }
-        const firstSellerId = Object.keys(cartDataForCheckout)[0];
-        if (!firstSellerId) {
-          alert("No items to checkout.");
-          return;
-        }
->>>>>>> 6b938218
 
         const payload = {
           sellerId: firstSellerId, // Using the actual sellerId from the cart item
