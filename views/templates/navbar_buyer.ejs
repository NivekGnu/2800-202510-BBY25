--- conflicted
+++ resolved
@@ -20,11 +20,7 @@
     </a>
 
     <!-- Cart -->
-<<<<<<< HEAD
     <a href="cart" class="group flex flex-col items-center">
-=======
-    <a href="/cart" class="group flex flex-col items-center">
->>>>>>> 9d5b7b17
       <img src="/img/cart.svg" alt="Cart Icon"
            class="h-6 w-6 transition 
                   group-hover:brightness-0 
